--- conflicted
+++ resolved
@@ -27,29 +27,12 @@
 import org.eclipse.jdt.core.dom.ITypeBinding;
 import org.eclipse.jdt.core.dom.IVariableBinding;
 import org.eclipse.jdt.core.dom.ASTUtils;
-<<<<<<< HEAD
-import org.eclipse.jdt.internal.compiler.batch.FileSystem;
-import org.eclipse.jdt.internal.compiler.env.IBinaryAnnotation;
-import org.eclipse.jdt.internal.compiler.env.IBinaryType;
-import org.eclipse.jdt.internal.compiler.env.ICompilationUnit;
-import org.eclipse.jdt.internal.compiler.env.NameEnvironmentAnswer;
-import org.eclipse.jdt.internal.compiler.lookup.AnnotationBinding;
-import org.eclipse.jdt.internal.compiler.lookup.BinaryTypeBinding;
-import org.eclipse.jdt.internal.compiler.lookup.LookupEnvironment;
-import org.eclipse.jdt.internal.compiler.lookup.MethodBinding;
-import org.eclipse.jdt.internal.compiler.lookup.ModuleBinding;
-import org.eclipse.jdt.internal.compiler.lookup.TypeConstants;
-=======
-import org.eclipse.jdt.internal.compiler.lookup.MethodBinding;
->>>>>>> 6e10bc0c
 import org.sonar.java.resolve.Symbols;
 import org.sonar.plugins.java.api.semantic.Type;
 import org.sonar.plugins.java.api.tree.IdentifierTree;
 import org.sonar.plugins.java.api.tree.Tree;
 
 import javax.annotation.Nullable;
-import java.lang.reflect.Field;
-import java.lang.reflect.Method;
 import java.util.HashMap;
 import java.util.List;
 import java.util.Map;
@@ -134,72 +117,7 @@
   }
 
   IAnnotationBinding[] resolvePackageAnnotations(String packageName) {
-<<<<<<< HEAD
-    // See org.eclipse.jdt.core.dom.PackageBinding#getAnnotations()
-    try {
-      Method methodGetBindingResolver = ast.getClass()
-        .getDeclaredMethod("getBindingResolver");
-      methodGetBindingResolver.setAccessible(true);
-      Object bindingResolver = methodGetBindingResolver.invoke(ast);
-
-      Method methodLookupEnvironment = bindingResolver.getClass()
-        .getDeclaredMethod("lookupEnvironment");
-      methodLookupEnvironment.setAccessible(true);
-      LookupEnvironment lookupEnvironment = (LookupEnvironment) methodLookupEnvironment.invoke(bindingResolver);
-
-      Method methodInternalFindClass = FileSystem.class.getDeclaredMethod(
-        "internalFindClass",
-        String.class,
-        char[].class,
-        boolean.class,
-        char[].class
-      );
-      methodInternalFindClass.setAccessible(true);
-      NameEnvironmentAnswer answer = (NameEnvironmentAnswer) methodInternalFindClass.invoke(
-        lookupEnvironment.nameEnvironment,
-        (packageName + ".package-info").replace('.', '/'),
-        TypeConstants.PACKAGE_INFO_NAME,
-        true,
-        ModuleBinding.ANY
-      );
-      if (answer == null) {
-        return new IAnnotationBinding[0];
-      }
-
-      ICompilationUnit compilationUnit = answer.getCompilationUnit();
-      if (compilationUnit != null) {
-//        throw new UnsupportedOperationException();
-      }
-
-      IBinaryType type = answer.getBinaryType();
-      if (type == null) {
-        // Can happen for instance with ant, as ant only generates 'package-info.class'
-        // when there is annotations in the package-info.java file.
-        return new IAnnotationBinding[0];
-      }
-      IBinaryAnnotation[] binaryAnnotations = type.getAnnotations();
-      AnnotationBinding[] binaryInstances =
-        BinaryTypeBinding.createAnnotations(binaryAnnotations, lookupEnvironment, type.getMissingTypeNames());
-      AnnotationBinding[] allInstances =
-        AnnotationBinding.addStandardAnnotations(binaryInstances, type.getTagBits(), lookupEnvironment);
-
-      Method methodGetAnnotationInstance = bindingResolver.getClass()
-        .getDeclaredMethod("getAnnotationInstance", AnnotationBinding.class);
-      methodGetAnnotationInstance.setAccessible(true);
-
-      IAnnotationBinding[] domInstances = new IAnnotationBinding[allInstances.length];
-      for (int i = 0; i < allInstances.length; i++) {
-        // FIXME can be null if annotation can not be resolved e.g. due to incomplete classpath
-        domInstances[i] = (IAnnotationBinding) methodGetAnnotationInstance.invoke(bindingResolver, allInstances[i]);
-      }
-      return domInstances;
-
-    } catch (ReflectiveOperationException e) {
-      throw new RuntimeException(e);
-    }
-=======
     return ASTUtils.resolvePackageAnnotations(ast, packageName);
->>>>>>> 6e10bc0c
   }
 
   static String signature(IMethodBinding methodBinding) {
