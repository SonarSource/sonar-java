/*
 * SonarQube Java
 * Copyright (C) 2012-2020 SonarSource SA
 * mailto:info AT sonarsource DOT com
 *
 * This program is free software; you can redistribute it and/or
 * modify it under the terms of the GNU Lesser General Public
 * License as published by the Free Software Foundation; either
 * version 3 of the License, or (at your option) any later version.
 *
 * This program is distributed in the hope that it will be useful,
 * but WITHOUT ANY WARRANTY; without even the implied warranty of
 * MERCHANTABILITY or FITNESS FOR A PARTICULAR PURPOSE.  See the GNU
 * Lesser General Public License for more details.
 *
 * You should have received a copy of the GNU Lesser General Public License
 * along with this program; if not, write to the Free Software Foundation,
 * Inc., 51 Franklin Street, Fifth Floor, Boston, MA  02110-1301, USA.
 */
package org.sonar.java.checks.tests;

import com.google.common.collect.ImmutableList;
import com.google.common.collect.ImmutableMap;
import java.util.Collections;
import java.util.List;
import java.util.Map;
import java.util.Optional;
import java.util.function.Predicate;
import org.sonar.java.model.ExpressionUtils;
import org.sonar.java.model.LiteralUtils;
import org.sonar.plugins.java.api.semantic.MethodMatchers;
import org.sonar.plugins.java.api.tree.Arguments;
import org.sonar.plugins.java.api.tree.ExpressionTree;
import org.sonar.plugins.java.api.tree.MemberSelectExpressionTree;
import org.sonar.plugins.java.api.tree.MethodInvocationTree;
import org.sonar.plugins.java.api.tree.Tree;

import static org.sonar.java.checks.tests.AssertJChainSimplificationCheck.SimplifierWithContext;
import static org.sonar.java.checks.tests.AssertJChainSimplificationCheck.SimplifierWithoutContext;
import static org.sonar.java.checks.tests.AssertJChainSimplificationHelper.ArgumentHelper;
import static org.sonar.java.checks.tests.AssertJChainSimplificationHelper.hasMethodCallAsArg;
import static org.sonar.java.checks.tests.AssertJChainSimplificationHelper.msgWithActual;
import static org.sonar.java.checks.tests.AssertJChainSimplificationHelper.msgWithActualCustom;
import static org.sonar.java.checks.tests.AssertJChainSimplificationHelper.msgWithActualExpected;
import static org.sonar.java.checks.tests.AssertJChainSimplificationHelper.unwrap;
import static org.sonar.java.checks.tests.AssertJChainSimplificationIndex.PredicateSimplifierWithContext.methodCallInSubject;
import static org.sonar.java.checks.tests.AssertJChainSimplificationIndex.PredicateSimplifierWithContext.withSubjectArgumentCondition;

public class AssertJChainSimplificationIndex {

  private AssertJChainSimplificationIndex() {
    // Hide default constructor
  }

  private static final String JAVA_LANG_STRING = "java.lang.String";
  private static final String JAVA_UTIL_MAP = "java.util.Map";
  private static final String JAVA_UTIL_COLLECTION = "java.util.Collection";
  private static final String JAVA_IO_FILE = "java.io.File";
  private static final String JAVA_NIO_FILE_PATH = "java.nio.file.Path";
  private static final String JAVA_UTIL_OPTIONAL = "java.util.Optional";

  private static final String CONTAINS = "contains";
  private static final String DOES_NOT_CONTAIN = "doesNotContain";
  private static final String DOES_NOT_START_WITH = "doesNotStartWith";
  private static final String HAS_SIZE = "hasSize";
  private static final String IS_EMPTY = "isEmpty";
  private static final String IS_EQUAL_TO = "isEqualTo";
  private static final String IS_EQUAL_TO_IGNORING_CASE = "isEqualToIgnoringCase";
  private static final String IS_FALSE = "isFalse";
  private static final String IS_GREATER_THAN = "isGreaterThan";
  private static final String IS_GREATER_THAN_OR_EQUAL_TO = "isGreaterThanOrEqualTo";
  private static final String IS_LESS_THAN = "isLessThan";
  private static final String IS_LESS_THAN_OR_EQUAL_TO = "isLessThanOrEqualTo";
  private static final String IS_NEGATIVE = "isNegative";
  private static final String IS_NOT_EMPTY = "isNotEmpty";
  private static final String IS_NOT_EQUAL_TO = "isNotEqualTo";
  private static final String IS_NOT_EQUAL_TO_IGNORING_CASE = "isNotEqualToIgnoringCase";
  private static final String IS_NOT_NEGATIVE = "isNotNegative";
  private static final String IS_NOT_NULL = "isNotNull";
  private static final String IS_NOT_POSITIVE = "isNotPositive";
  private static final String IS_NOT_PRESENT = "isNotPresent";
  private static final String IS_NOT_ZERO = "isNotZero";
  private static final String IS_POSITIVE = "isPositive";
  private static final String IS_PRESENT = "isPresent";
  private static final String IS_SAME_AS = "isSameAs";
  private static final String IS_TRUE = "isTrue";
  private static final String IS_ZERO = "isZero";
  private static final String IS_NULL = "isNull";
  private static final String STARTS_WITH = "startsWith";
  private static final String ENDS_WITH = "endsWith";
  private static final String HAS_SAME_SIZE_AS = "hasSameSizeAs";
  private static final String LENGTH = "length";

  private static final String OPTIONAL_PRESENT_REPLACEMENT = String.format("%s or %s", msgWithActual(IS_PRESENT), msgWithActual(IS_NOT_EMPTY));
  private static final String OPTIONAL_EMPTY_REPLACEMENT = String.format("%s or %s", msgWithActual(IS_NOT_PRESENT), msgWithActual(IS_EMPTY));

  /**
   * Stores multiple lists of simplifiers which are mapped to by a key. The key is the method name of the predicate
   * that this simplifier applies to. The simplifiers in this map are not provided with the subject argument.
   * <p>
   * For instance, if you have a key {@code hasSize} that maps to a list containing
   * {@code PredicateSimplifierWithoutContext.withSingleArg(arg -> isZero(arg), "isEmpty()")} then it can be read as:
   * "<b>{@code hasSize}</b> with an argument that is <b>zero</b> can be simplified to <b>{@code isEmpty()}</b>".
   */
  static final Map<String, List<SimplifierWithoutContext>> CONTEXT_FREE_SIMPLIFIERS = ImmutableMap.<String, List<SimplifierWithoutContext>>builder()
    .put(HAS_SIZE, Collections.singletonList(
      PredicateSimplifierWithoutContext.withSingleArg(ArgumentHelper::isZero, "isEmpty()")))
    .put(IS_EQUAL_TO, ImmutableList.of(
      PredicateSimplifierWithoutContext.withSingleArg(ExpressionUtils::isNullLiteral, "isNull()"),
      PredicateSimplifierWithoutContext.withSingleArg(LiteralUtils::isTrue, "isTrue()"),
      PredicateSimplifierWithoutContext.withSingleArg(LiteralUtils::isFalse, "isFalse()"),
      PredicateSimplifierWithoutContext.withSingleArg(LiteralUtils::isEmptyString, "isEmpty()"),
      PredicateSimplifierWithoutContext.withSingleArg(ArgumentHelper::isZero, "isZero()")))
    .put(IS_GREATER_THAN, ImmutableList.of(
      PredicateSimplifierWithoutContext.withSingleArg(ArgumentHelper::isNegOne, "isNotNegative()"),
      PredicateSimplifierWithoutContext.withSingleArg(ArgumentHelper::isZero, "isPositive()")))
    .put(IS_GREATER_THAN_OR_EQUAL_TO, ImmutableList.of(
      PredicateSimplifierWithoutContext.withSingleArg(ArgumentHelper::isZero, "isNotNegative()"),
      PredicateSimplifierWithoutContext.withSingleArg(ArgumentHelper::isOne, "isPositive()")))
    .put(IS_LESS_THAN, ImmutableList.of(
      PredicateSimplifierWithoutContext.withSingleArg(ArgumentHelper::isZero, "isNegative()"),
      PredicateSimplifierWithoutContext.withSingleArg(ArgumentHelper::isOne, "isNotPositive()")))
    .put(IS_LESS_THAN_OR_EQUAL_TO, ImmutableList.of(
      PredicateSimplifierWithoutContext.withSingleArg(ArgumentHelper::isNegOne, "isNegative()"),
      PredicateSimplifierWithoutContext.withSingleArg(ArgumentHelper::isZero, "isNotPositive()")))
    .put(IS_NOT_EQUAL_TO, ImmutableList.of(
      PredicateSimplifierWithoutContext.withSingleArg(ExpressionUtils::isNullLiteral, "isNotNull()"),
      PredicateSimplifierWithoutContext.withSingleArg(ArgumentHelper::isZero, "isNotZero()")))
    .build();

  /**
   * Stores multiple lists of simplifiers with context, similar to {@link #CONTEXT_FREE_SIMPLIFIERS}. The
   * simplifiers in this map, though, have access to the subject as well (i.e. the {@code assertThat(...)} method
   * and its argument).
   */
  static final Map<String, List<SimplifierWithContext>> SIMPLIFIERS_WITH_CONTEXT = ImmutableMap.<String, List<AssertJChainSimplificationCheck.SimplifierWithContext>>builder()
    .put(IS_EQUAL_TO, ImmutableList.of(
      methodCallInSubject(Matchers.TO_STRING, msgWithActualCustom("hasToString", "expectedString")),
      methodCallInSubject(predicateArg -> hasMethodCallAsArg(predicateArg, Matchers.HASH_CODE), Matchers.HASH_CODE, msgWithActualExpected("hasSameHashCodeAs")),
      compareToSimplifier(ArgumentHelper::isZero, msgWithActualExpected("isEqualByComparingTo")),
      methodCallInSubject(ArgumentHelper::isZero, Matchers.COMPARE_TO_IGNORE_CASE, msgWithActualExpected(IS_EQUAL_TO_IGNORING_CASE)),
      indexOfSimplifier(ArgumentHelper::isZero, STARTS_WITH),
      indexOfSimplifier(ArgumentHelper::isNegOne, DOES_NOT_CONTAIN),
      methodCallInSubject(ArgumentHelper::isZero, Matchers.STRING_LENGTH, msgWithActual(IS_EMPTY)),
      methodCallInSubject(predicateArg -> hasMethodCallAsArg(predicateArg, Matchers.STRING_LENGTH), Matchers.STRING_LENGTH, msgWithActualExpected(HAS_SAME_SIZE_AS)),
      methodCallInSubject(predicateArg -> hasMethodCallAsArg(predicateArg, Matchers.COLLECTION_SIZE), Matchers.COLLECTION_SIZE, msgWithActualExpected(HAS_SAME_SIZE_AS)),
      withSubjectArgumentCondition(AssertJChainSimplificationIndex::isArrayLength, AssertJChainSimplificationIndex::isArrayLength, msgWithActualExpected(HAS_SAME_SIZE_AS)),
      arrayLengthSimplifier(msgWithActualExpected(HAS_SIZE)),
      methodCallInSubject(MethodMatchers.or(Matchers.STRING_LENGTH, Matchers.COLLECTION_SIZE), msgWithActualExpected(HAS_SIZE)),
      methodCallInSubject(Matchers.FILE_LENGTH, msgWithActualExpected(HAS_SIZE)),
      methodCallInSubject(Matchers.FILE_GET_NAME, msgWithActualExpected("hasName")),
      methodCallInSubject(Matchers.FILE_GET_PARENT_AND_PARENT_FILE, msgWithActualExpected("hasParent")),
      methodCallInSubject(Matchers.PATH_GET_PARENT_AND_PARENT_FILE, msgWithActualExpected("hasParentRaw")),
<<<<<<< HEAD
      withSubjectArgumentCondition(predicateArg -> hasMethodCallAsArg(predicateArg, Matchers.EMPTY),
        subjectArg -> subjectArg.symbolType().is(JAVA_UTIL_OPTIONAL), OPTIONAL_EMPTY_REPLACEMENT),
      methodCallInSubject(Matchers.GET, msgWithActualExpected(CONTAINS))))
=======
      methodCallInSubject(Matchers.MAP_GET, msgWithActualCustom("containsEntry", "key, value"))))
>>>>>>> fd34d976
    .put(IS_FALSE, ImmutableList.of(
      methodCallInSubject(Matchers.EQUALS_METHOD, msgWithActualExpected(IS_NOT_EQUAL_TO)),
      methodCallInSubject(Matchers.CONTENT_EQUALS, msgWithActualExpected(IS_NOT_EQUAL_TO)),
      methodCallInSubject(Matchers.EQUALS_IGNORE_CASE, msgWithActualExpected(IS_NOT_EQUAL_TO_IGNORING_CASE)),
      methodCallInSubject(Matchers.CONTAINS, msgWithActualExpected(DOES_NOT_CONTAIN)),
      methodCallInSubject(Matchers.STARTS_WITH, msgWithActualExpected(DOES_NOT_START_WITH)),
      methodCallInSubject(Matchers.ENDS_WITH, msgWithActualExpected("doesNotEndWith")),
      methodCallInSubject(Matchers.MATCHES, msgWithActualExpected("doesNotMatch")),
      withSubjectArgumentCondition(arg -> ArgumentHelper.equalsTo(arg, ExpressionUtils::isNullLiteral), msgWithActual(IS_NOT_NULL)),
      withSubjectArgumentCondition(arg -> ArgumentHelper.notEqualsTo(arg, ExpressionUtils::isNullLiteral), msgWithActual(IS_NULL)),
      withSubjectArgumentCondition(arg -> arg.is(Tree.Kind.EQUAL_TO), msgWithActualExpected("isNotSameAs")),
      withSubjectArgumentCondition(arg -> arg.is(Tree.Kind.NOT_EQUAL_TO), msgWithActualExpected("isSameAs")),
      withSubjectArgumentCondition(arg -> arg.is(Tree.Kind.INSTANCE_OF), msgWithActualCustom("isNotInstanceOf", "ExpectedClass.class")),
      methodCallInSubject(Matchers.IS_EMPTY_STRING, msgWithActual(IS_NOT_EMPTY)),
      methodCallInSubject(Matchers.FILE_EXISTS, msgWithActual("doesNotExist")),
      methodCallInSubject(Matchers.FILE_AND_PATH_IS_ABSOLUTE, msgWithActual("isRelative")),
      methodCallInSubject(Matchers.IS_PRESENT, OPTIONAL_EMPTY_REPLACEMENT),
      methodCallInSubject(Matchers.IS_EMPTY_OPTIONAL, OPTIONAL_PRESENT_REPLACEMENT)))
    .put(IS_NEGATIVE, ImmutableList.of(
      compareToSimplifier(msgWithActualExpected(IS_LESS_THAN)),
      indexOfSimplifier(DOES_NOT_CONTAIN)))
    .put(IS_EMPTY, Collections.singletonList(
      methodCallInSubject(Matchers.FILE_LIST_AND_LIST_FILE, msgWithActual("isEmptyDirectory"))))
    .put(IS_NOT_EMPTY, ImmutableList.of(
      methodCallInSubject(Matchers.TRIM, msgWithActual("isNotBlank")),
      methodCallInSubject(Matchers.FILE_LIST_AND_LIST_FILE, msgWithActual("isNotEmptyDirectory"))))
    .put(IS_NOT_EQUAL_TO, ImmutableList.of(
      compareToSimplifier(ArgumentHelper::isZero, msgWithActualExpected("isNotEqualByComparingTo")),
      methodCallInSubject(ArgumentHelper::isZero, Matchers.COMPARE_TO_IGNORE_CASE, msgWithActualExpected(IS_NOT_EQUAL_TO_IGNORING_CASE)),
      indexOfSimplifier(ArgumentHelper::isZero, DOES_NOT_START_WITH),
      methodCallInSubject(LiteralUtils::isEmptyString, Matchers.TRIM, msgWithActual("isNotBlank")),
<<<<<<< HEAD
      withSubjectArgumentCondition(predicateArg -> hasMethodCallAsArg(predicateArg, Matchers.EMPTY),
        subjectArg -> subjectArg.symbolType().is(JAVA_UTIL_OPTIONAL), OPTIONAL_PRESENT_REPLACEMENT)))
=======
      methodCallInSubject(Matchers.MAP_GET, msgWithActualCustom("doesNotContainEntry", "key, value"))))
>>>>>>> fd34d976
    .put(IS_NOT_NEGATIVE, ImmutableList.of(
      compareToSimplifier(msgWithActualExpected(IS_GREATER_THAN_OR_EQUAL_TO)),
      indexOfSimplifier(CONTAINS)))
    .put(IS_NOT_NULL, Collections.singletonList(
      withSubjectArgumentCondition(
        subjectArg -> hasMethodCallAsArg(subjectArg, Matchers.OR_ELSE) &&
          ExpressionUtils.isNullLiteral(((MethodInvocationTree) subjectArg).arguments().get(0)),
        OPTIONAL_PRESENT_REPLACEMENT)))
    .put(IS_NOT_POSITIVE, ImmutableList.of(
      compareToSimplifier(msgWithActualExpected(IS_LESS_THAN_OR_EQUAL_TO)),
      methodCallInSubject(Matchers.STRING_LENGTH, msgWithActual(IS_EMPTY))))
    .put(IS_NOT_ZERO, ImmutableList.of(
      compareToSimplifier(msgWithActualExpected("isNotEqualByComparingTo")),
      methodCallInSubject(Matchers.COMPARE_TO_IGNORE_CASE, msgWithActualExpected(IS_NOT_EQUAL_TO_IGNORING_CASE)),
      indexOfSimplifier(DOES_NOT_START_WITH),
      methodCallInSubject(Matchers.STRING_LENGTH, msgWithActual(IS_NOT_EMPTY)),
<<<<<<< HEAD
      methodCallInSubject(Matchers.FILE_LENGTH, msgWithActual(IS_NOT_EMPTY))))
    .put(IS_POSITIVE, Collections.singletonList(
      compareToSimplifier(msgWithActualExpected(IS_GREATER_THAN))))
    .put(IS_SAME_AS, Collections.singletonList(
      methodCallInSubject(Matchers.GET, msgWithActualExpected("containsSame"))))
=======
      methodCallInSubject(Matchers.FILE_LENGTH, msgWithActual(IS_NOT_EMPTY)),
      arrayLengthSimplifier(msgWithActual(IS_NOT_EMPTY))))
    .put(IS_POSITIVE, ImmutableList.of(
      compareToSimplifier(msgWithActualExpected(IS_GREATER_THAN)),
      arrayLengthSimplifier(msgWithActual(IS_NOT_EMPTY))))
>>>>>>> fd34d976
    .put(IS_TRUE, ImmutableList.of(
      methodCallInSubject(Matchers.EQUALS_METHOD, msgWithActualExpected(IS_EQUAL_TO)),
      methodCallInSubject(Matchers.CONTENT_EQUALS, msgWithActualExpected(IS_EQUAL_TO)),
      methodCallInSubject(Matchers.EQUALS_IGNORE_CASE, msgWithActualExpected(IS_EQUAL_TO_IGNORING_CASE)),
      methodCallInSubject(Matchers.CONTAINS, msgWithActualExpected(CONTAINS)),
      methodCallInSubject(Matchers.COLLECTION_CONTAINS_ALL, msgWithActualExpected("containsAll")),
      methodCallInSubject(Matchers.STARTS_WITH, msgWithActualExpected(STARTS_WITH)),
      methodCallInSubject(Matchers.ENDS_WITH, msgWithActualExpected(ENDS_WITH)),
      methodCallInSubject(Matchers.MATCHES, msgWithActualExpected("matches")),
      withSubjectArgumentCondition(arg -> ArgumentHelper.equalsTo(arg, ExpressionUtils::isNullLiteral), msgWithActual(IS_NULL)),
      withSubjectArgumentCondition(arg -> ArgumentHelper.notEqualsTo(arg, ExpressionUtils::isNullLiteral), msgWithActual(IS_NOT_NULL)),
      withSubjectArgumentCondition(arg -> arg.is(Tree.Kind.EQUAL_TO), msgWithActualExpected("isSameAs")),
      withSubjectArgumentCondition(arg -> arg.is(Tree.Kind.NOT_EQUAL_TO), msgWithActualExpected("isNotSameAs")),
      withSubjectArgumentCondition(arg -> arg.is(Tree.Kind.INSTANCE_OF), msgWithActualCustom("isInstanceOf", "ExpectedClass.class")),
      methodCallInSubject(Matchers.IS_EMPTY_STRING, msgWithActual(IS_EMPTY)),
      methodCallInSubject(Matchers.FILE_CAN_READ, msgWithActual("canRead")),
      methodCallInSubject(Matchers.FILE_CAN_WRITE, msgWithActual("canWrite")),
      methodCallInSubject(Matchers.FILE_EXISTS, msgWithActual("exists")),
      methodCallInSubject(Matchers.FILE_AND_PATH_IS_ABSOLUTE, msgWithActual("isAbsolute")),
      methodCallInSubject(Matchers.FILE_IS_DIRECTORY, msgWithActual("isDirectory")),
      methodCallInSubject(Matchers.FILE_IS_FILE, msgWithActual("isFile")),
      methodCallInSubject(Matchers.PATH_STARTS_WITH, msgWithActualExpected("startsWithRaw")),
      methodCallInSubject(Matchers.PATH_ENDS_WITH, msgWithActualExpected("endsWithRaw")),
<<<<<<< HEAD
      methodCallInSubject(Matchers.IS_PRESENT, OPTIONAL_PRESENT_REPLACEMENT),
      methodCallInSubject(Matchers.IS_EMPTY_OPTIONAL, OPTIONAL_EMPTY_REPLACEMENT)))
=======
      methodCallInSubject(Matchers.IS_EMPTY, msgWithActual(IS_EMPTY)),
      methodCallInSubject(Matchers.MAP_CONTAINS_KEY, msgWithActualExpected("containsKey")),
      methodCallInSubject(Matchers.MAP_CONTAINS_VALUE, msgWithActualExpected("containsValue"))))
>>>>>>> fd34d976
    .put(IS_ZERO, ImmutableList.of(
      compareToSimplifier(msgWithActualExpected("isEqualByComparingTo")),
      methodCallInSubject(Matchers.COMPARE_TO_IGNORE_CASE, msgWithActualExpected(IS_EQUAL_TO_IGNORING_CASE)),
      indexOfSimplifier(STARTS_WITH),
      methodCallInSubject(Matchers.STRING_LENGTH, msgWithActual(IS_EMPTY)),
<<<<<<< HEAD
      methodCallInSubject(Matchers.FILE_LENGTH, msgWithActual(IS_EMPTY))))
    .put(IS_NULL, ImmutableList.of(
      methodCallInSubject(Matchers.FILE_GET_PARENT_AND_PARENT_FILE, msgWithActual("hasNoParent")),
      methodCallInSubject(Matchers.PATH_GET_PARENT_AND_PARENT_FILE, msgWithActual("hasNoParentRaw")),
      withSubjectArgumentCondition(
        subjectArg -> hasMethodCallAsArg(subjectArg, Matchers.OR_ELSE) &&
          ExpressionUtils.isNullLiteral(((MethodInvocationTree) subjectArg).arguments().get(0)),
        OPTIONAL_EMPTY_REPLACEMENT)))
    .build();

=======
      methodCallInSubject(MethodMatchers.or(Matchers.STRING_LENGTH, Matchers.COLLECTION_SIZE), msgWithActual(IS_EMPTY)),
      methodCallInSubject(Matchers.FILE_LENGTH, msgWithActual(IS_EMPTY)),
      arrayLengthSimplifier(msgWithActual(IS_EMPTY))))
    .put(IS_NULL, ImmutableList.of(
      methodCallInSubject(Matchers.FILE_GET_PARENT_AND_PARENT_FILE, msgWithActual("hasNoParent")),
      methodCallInSubject(Matchers.PATH_GET_PARENT_AND_PARENT_FILE, msgWithActual("hasNoParentRaw"))))
    .put(IS_LESS_THAN_OR_EQUAL_TO, ImmutableList.of(
      methodCallInSubject(Matchers.COLLECTION_SIZE, msgWithActualExpected("hasSizeLessThanOrEqualTo")),
      arrayLengthSimplifier(msgWithActualExpected("hasSizeLessThanOrEqualTo"))))
    .put(IS_LESS_THAN, ImmutableList.of(
      methodCallInSubject(Matchers.COLLECTION_SIZE, msgWithActualExpected("hasSizeLessThan")),
      arrayLengthSimplifier(msgWithActualExpected("hasSizeLessThan"))))
    .put(IS_GREATER_THAN_OR_EQUAL_TO, ImmutableList.of(
      methodCallInSubject(Matchers.COLLECTION_SIZE, msgWithActualExpected("hasSizeGreaterThanOrEqualTo")),
      arrayLengthSimplifier(msgWithActualExpected("hasSizeGreaterThanOrEqualTo"))))
    .put(IS_GREATER_THAN, ImmutableList.of(
      methodCallInSubject(Matchers.COLLECTION_SIZE, msgWithActualExpected("hasSizeGreaterThan")),
      arrayLengthSimplifier(msgWithActualExpected("hasSizeGreaterThan"))))
    .build();
>>>>>>> fd34d976
  private static class Matchers {

    public static final MethodMatchers COMPARE_TO = MethodMatchers.create().ofSubTypes("java.lang.Comparable")
      .names("compareTo").addParametersMatcher(MethodMatchers.ANY).build();
    public static final MethodMatchers COMPARE_TO_IGNORE_CASE = MethodMatchers.create().ofSubTypes(JAVA_LANG_STRING)
      .names("compareToIgnoreCase").addParametersMatcher(MethodMatchers.ANY).build();
    public static final MethodMatchers CONTAINS = MethodMatchers.create().ofTypes(JAVA_LANG_STRING, JAVA_UTIL_COLLECTION)
      .names(AssertJChainSimplificationIndex.CONTAINS).addParametersMatcher(MethodMatchers.ANY).build();
    public static final MethodMatchers CONTENT_EQUALS = MethodMatchers.create().ofTypes(JAVA_LANG_STRING)
      .names("contentEquals").addParametersMatcher(MethodMatchers.ANY).build();
    public static final MethodMatchers EMPTY = MethodMatchers.create().ofTypes(JAVA_UTIL_OPTIONAL)
      .names("empty").addWithoutParametersMatcher().build();
    public static final MethodMatchers ENDS_WITH = MethodMatchers.create().ofTypes(JAVA_LANG_STRING)
      .names(AssertJChainSimplificationIndex.ENDS_WITH).addParametersMatcher(MethodMatchers.ANY).build();
    public static final MethodMatchers EQUALS_IGNORE_CASE = MethodMatchers.create().ofTypes(JAVA_LANG_STRING)
      .names("equalsIgnoreCase").addParametersMatcher(MethodMatchers.ANY).build();
    public static final MethodMatchers EQUALS_METHOD = MethodMatchers.create().ofAnyType().names("equals")
      .addParametersMatcher(MethodMatchers.ANY).build();
    public static final MethodMatchers HASH_CODE = MethodMatchers.create().ofAnyType().names("hashCode")
      .addWithoutParametersMatcher().build();
    public static final MethodMatchers INDEX_OF_STRING = MethodMatchers.create().ofTypes(JAVA_LANG_STRING)
      .names("indexOf").addParametersMatcher(JAVA_LANG_STRING).build();
<<<<<<< HEAD
    public static final MethodMatchers IS_EMPTY_STRING = MethodMatchers.create().ofTypes(JAVA_LANG_STRING)
      .names(IS_EMPTY).addWithoutParametersMatcher().build();
    public static final MethodMatchers IS_EMPTY_OPTIONAL = MethodMatchers.create().ofTypes(JAVA_UTIL_OPTIONAL)
      .names(IS_EMPTY).addWithoutParametersMatcher().build();
    public static final MethodMatchers IS_PRESENT = MethodMatchers.create().ofTypes(JAVA_UTIL_OPTIONAL)
      .names(AssertJChainSimplificationIndex.IS_PRESENT).addWithoutParametersMatcher().build();
=======
    public static final MethodMatchers IS_EMPTY = MethodMatchers.create().ofTypes(JAVA_LANG_STRING, JAVA_UTIL_COLLECTION, JAVA_UTIL_MAP)
      .names(AssertJChainSimplificationIndex.IS_EMPTY).addWithoutParametersMatcher().build();
>>>>>>> fd34d976
    public static final MethodMatchers STRING_LENGTH = MethodMatchers.create().ofTypes(JAVA_LANG_STRING)
      .names(LENGTH).addWithoutParametersMatcher().build();
    public static final MethodMatchers FILE_LENGTH = MethodMatchers.create().ofTypes(JAVA_IO_FILE)
      .names(LENGTH).addWithoutParametersMatcher().build();
    public static final MethodMatchers MATCHES = MethodMatchers.create().ofTypes(JAVA_LANG_STRING)
      .names("matches").addParametersMatcher(MethodMatchers.ANY).build();
    public static final MethodMatchers STARTS_WITH = MethodMatchers.create().ofTypes(JAVA_LANG_STRING)
      .names(AssertJChainSimplificationIndex.STARTS_WITH).addParametersMatcher(MethodMatchers.ANY).build();
    public static final MethodMatchers TO_STRING = MethodMatchers.create().ofAnyType().names("toString")
      .addWithoutParametersMatcher().build();
    public static final MethodMatchers TRIM = MethodMatchers.create().ofTypes(JAVA_LANG_STRING)
      .names("trim").addWithoutParametersMatcher().build();
    public static final MethodMatchers FILE_CAN_READ = MethodMatchers.create().ofTypes(JAVA_IO_FILE)
      .names("canRead").addWithoutParametersMatcher().build();
    public static final MethodMatchers FILE_CAN_WRITE = MethodMatchers.create().ofTypes(JAVA_IO_FILE)
      .names("canWrite").addWithoutParametersMatcher().build();
    public static final MethodMatchers FILE_EXISTS = MethodMatchers.create().ofTypes(JAVA_IO_FILE)
      .names("exists").addWithoutParametersMatcher().build();
    public static final MethodMatchers FILE_GET_NAME = MethodMatchers.create().ofTypes(JAVA_IO_FILE)
      .names("getName").addWithoutParametersMatcher().build();
    public static final MethodMatchers FILE_GET_PARENT_AND_PARENT_FILE = MethodMatchers.create().ofTypes(JAVA_IO_FILE)
      .names("getParent", "getParentFile").addWithoutParametersMatcher().build();
    public static final MethodMatchers FILE_AND_PATH_IS_ABSOLUTE = MethodMatchers.create().ofTypes(JAVA_IO_FILE, JAVA_NIO_FILE_PATH)
      .names("isAbsolute").addWithoutParametersMatcher().build();
    public static final MethodMatchers FILE_IS_DIRECTORY = MethodMatchers.create().ofTypes(JAVA_IO_FILE)
      .names("isDirectory").addWithoutParametersMatcher().build();
    public static final MethodMatchers FILE_IS_FILE = MethodMatchers.create().ofTypes(JAVA_IO_FILE)
      .names("isFile").addWithoutParametersMatcher().build();
    public static final MethodMatchers FILE_LIST_AND_LIST_FILE = MethodMatchers.create().ofTypes(JAVA_IO_FILE)
      .names("list", "listFiles").addWithoutParametersMatcher().build();
    public static final MethodMatchers GET = MethodMatchers.create().ofTypes(JAVA_UTIL_OPTIONAL)
      .names("get").addWithoutParametersMatcher().build();
    public static final MethodMatchers OR_ELSE = MethodMatchers.create().ofTypes(JAVA_UTIL_OPTIONAL)
      .names("orElse").addParametersMatcher(MethodMatchers.ANY).build();
    public static final MethodMatchers PATH_GET_PARENT_AND_PARENT_FILE = MethodMatchers.create().ofTypes(JAVA_NIO_FILE_PATH)
      .names("getParent").addWithoutParametersMatcher().build();
    public static final MethodMatchers PATH_STARTS_WITH = MethodMatchers.create().ofTypes(JAVA_NIO_FILE_PATH)
      .names(AssertJChainSimplificationIndex.STARTS_WITH).addParametersMatcher(JAVA_LANG_STRING).build();
    public static final MethodMatchers PATH_ENDS_WITH = MethodMatchers.create().ofTypes(JAVA_NIO_FILE_PATH)
      .names(AssertJChainSimplificationIndex.ENDS_WITH).addParametersMatcher(JAVA_LANG_STRING).build();
    public static final MethodMatchers COLLECTION_SIZE = MethodMatchers.create().ofTypes(JAVA_UTIL_COLLECTION, JAVA_UTIL_MAP)
      .names("size").addWithoutParametersMatcher().build();
    public static final MethodMatchers COLLECTION_CONTAINS_ALL = MethodMatchers.create().ofTypes(JAVA_UTIL_COLLECTION)
      .names("containsAll").addParametersMatcher(MethodMatchers.ANY).build();
    public static final MethodMatchers MAP_CONTAINS_KEY = MethodMatchers.create().ofTypes(JAVA_UTIL_MAP)
      .names("containsKey").addParametersMatcher(MethodMatchers.ANY).build();
    public static final MethodMatchers MAP_CONTAINS_VALUE = MethodMatchers.create().ofTypes(JAVA_UTIL_MAP)
      .names("containsValue").addParametersMatcher(MethodMatchers.ANY).build();
    public static final MethodMatchers MAP_GET = MethodMatchers.create().ofTypes(JAVA_UTIL_MAP)
      .names("get").addParametersMatcher(MethodMatchers.ANY).build();
  }

  private static PredicateSimplifierWithContext compareToSimplifier(Predicate<ExpressionTree> predicateArgCondition, String simplification) {
    return PredicateSimplifierWithContext.methodCallInSubject(predicateArgCondition, Matchers.COMPARE_TO, simplification);
  }

  private static PredicateSimplifierWithContext compareToSimplifier(String simplification) {
    return PredicateSimplifierWithContext.methodCallInSubject(Matchers.COMPARE_TO, simplification);
  }

  private static PredicateSimplifierWithContext indexOfSimplifier(Predicate<ExpressionTree> predicateArgCondition, String simplification) {
    return PredicateSimplifierWithContext.methodCallInSubject(predicateArgCondition, Matchers.INDEX_OF_STRING, msgWithActualExpected(simplification));
  }

  private static PredicateSimplifierWithContext indexOfSimplifier(String simplification) {
    return PredicateSimplifierWithContext.methodCallInSubject(Matchers.INDEX_OF_STRING, msgWithActualExpected(simplification));
  }

  private static PredicateSimplifierWithContext arrayLengthSimplifier(String simplification) {
    return PredicateSimplifierWithContext.withSubjectArgumentCondition(AssertJChainSimplificationIndex::isArrayLength, simplification);
  }

  private static boolean isArrayLength(ExpressionTree expression) {
    if (expression.is(Tree.Kind.MEMBER_SELECT)) {
      MemberSelectExpressionTree memberSelectExpressionTree = (MemberSelectExpressionTree) expression;
      return memberSelectExpressionTree.expression().symbolType().isArray() && LENGTH.equals(memberSelectExpressionTree.identifier().name());
    }
    return false;
  }

  private static class PredicateSimplifierWithoutContext implements SimplifierWithoutContext {
    private final Predicate<MethodInvocationTree> mitPredicate;
    private final String simplification;

    public PredicateSimplifierWithoutContext(
      Predicate<MethodInvocationTree> mitPredicate,
      String simplification) {

      this.mitPredicate = mitPredicate;
      this.simplification = simplification;
    }

    public static PredicateSimplifierWithoutContext withSingleArg(Predicate<ExpressionTree> argumentPredicate, String simplified) {
      return new PredicateSimplifierWithoutContext(mit -> {
        Arguments arguments = mit.arguments();
        return arguments.size() == 1 && argumentPredicate.test(arguments.get(0));
      }, simplified);
    }

    @Override
    public Optional<String> simplify(MethodInvocationTree predicate) {
      if (mitPredicate.test(predicate)) {
        return Optional.of(simplification);
      } else {
        return Optional.empty();
      }
    }
  }

  static class PredicateSimplifierWithContext implements SimplifierWithContext {
    private final Predicate<MethodInvocationTree> predicateCondition;
    private final Predicate<MethodInvocationTree> subjectCondition;
    private final String simplification;

    public PredicateSimplifierWithContext(
      Predicate<MethodInvocationTree> predicateCondition,
      Predicate<MethodInvocationTree> subjectCondition,
      String simplification) {
      this.predicateCondition = predicateCondition;
      this.subjectCondition = subjectCondition;
      this.simplification = simplification;
    }

    public static PredicateSimplifierWithContext withSubjectArgumentCondition(
      Predicate<ExpressionTree> predicateArgumentCondition, Predicate<ExpressionTree> subjectArgumentCondition,
      String simplification) {
      return new PredicateSimplifierWithContext(
        predicateMit -> predicateMit.arguments().size() == 1 && predicateArgumentCondition.test(unwrap(predicateMit.arguments().get(0))),
        subjectMit -> subjectMit.arguments().size() == 1 && subjectArgumentCondition.test(unwrap(subjectMit.arguments().get(0))),
        simplification);
    }

    public static PredicateSimplifierWithContext withSubjectArgumentCondition(
      Predicate<ExpressionTree> subjectArgumentCondition, String simplification) {
      return new PredicateSimplifierWithContext(x -> true, subjectMit -> subjectMit.arguments().size() == 1 && subjectArgumentCondition.test(unwrap(subjectMit.arguments().get(0))),
        simplification);
    }

    public static PredicateSimplifierWithContext methodCallInSubject(
      MethodMatchers methodCallMatcher,
      String simplification) {
      return withSubjectArgumentCondition(arg -> hasMethodCallAsArg(arg, methodCallMatcher), simplification);
    }

    public static PredicateSimplifierWithContext methodCallInSubject(
      Predicate<ExpressionTree> predicateArgumentCondition,
      MethodMatchers methodCallMatcher,
      String simplification) {
      return withSubjectArgumentCondition(predicateArgumentCondition, arg -> hasMethodCallAsArg(arg, methodCallMatcher),
        simplification);
    }

    public static PredicateSimplifierWithContext withSingleArgument(
      Predicate<ExpressionTree> predicateArgsCondition, Predicate<ExpressionTree> subjectArgsCondition,
      String simplification) {

      return new PredicateSimplifierWithContext(predicateMit -> predicateMit.arguments().size() == 1 && predicateArgsCondition.test(unwrap(predicateMit.arguments().get(0))),
        subjectMit -> subjectMit.arguments().size() == 1 && subjectArgsCondition.test(unwrap(subjectMit.arguments().get(0))),
        simplification);
    }

    @Override
    public Optional<String> simplify(MethodInvocationTree subject, MethodInvocationTree predicate) {
      if (predicateCondition.test(predicate) && subjectCondition.test(subject)) {
        return Optional.of(simplification);
      } else {
        return Optional.empty();
      }
    }
  }
}<|MERGE_RESOLUTION|>--- conflicted
+++ resolved
@@ -151,13 +151,11 @@
       methodCallInSubject(Matchers.FILE_GET_NAME, msgWithActualExpected("hasName")),
       methodCallInSubject(Matchers.FILE_GET_PARENT_AND_PARENT_FILE, msgWithActualExpected("hasParent")),
       methodCallInSubject(Matchers.PATH_GET_PARENT_AND_PARENT_FILE, msgWithActualExpected("hasParentRaw")),
-<<<<<<< HEAD
+      methodCallInSubject(Matchers.MAP_GET, msgWithActualCustom("containsEntry", "key, value")),
+      methodCallInSubject(Matchers.PATH_GET_PARENT_AND_PARENT_FILE, msgWithActualExpected("hasParentRaw")),
       withSubjectArgumentCondition(predicateArg -> hasMethodCallAsArg(predicateArg, Matchers.EMPTY),
         subjectArg -> subjectArg.symbolType().is(JAVA_UTIL_OPTIONAL), OPTIONAL_EMPTY_REPLACEMENT),
       methodCallInSubject(Matchers.GET, msgWithActualExpected(CONTAINS))))
-=======
-      methodCallInSubject(Matchers.MAP_GET, msgWithActualCustom("containsEntry", "key, value"))))
->>>>>>> fd34d976
     .put(IS_FALSE, ImmutableList.of(
       methodCallInSubject(Matchers.EQUALS_METHOD, msgWithActualExpected(IS_NOT_EQUAL_TO)),
       methodCallInSubject(Matchers.CONTENT_EQUALS, msgWithActualExpected(IS_NOT_EQUAL_TO)),
@@ -189,12 +187,10 @@
       methodCallInSubject(ArgumentHelper::isZero, Matchers.COMPARE_TO_IGNORE_CASE, msgWithActualExpected(IS_NOT_EQUAL_TO_IGNORING_CASE)),
       indexOfSimplifier(ArgumentHelper::isZero, DOES_NOT_START_WITH),
       methodCallInSubject(LiteralUtils::isEmptyString, Matchers.TRIM, msgWithActual("isNotBlank")),
-<<<<<<< HEAD
+      methodCallInSubject(Matchers.MAP_GET, msgWithActualCustom("doesNotContainEntry", "key, value")),
+      methodCallInSubject(LiteralUtils::isEmptyString, Matchers.TRIM, msgWithActual("isNotBlank")),
       withSubjectArgumentCondition(predicateArg -> hasMethodCallAsArg(predicateArg, Matchers.EMPTY),
         subjectArg -> subjectArg.symbolType().is(JAVA_UTIL_OPTIONAL), OPTIONAL_PRESENT_REPLACEMENT)))
-=======
-      methodCallInSubject(Matchers.MAP_GET, msgWithActualCustom("doesNotContainEntry", "key, value"))))
->>>>>>> fd34d976
     .put(IS_NOT_NEGATIVE, ImmutableList.of(
       compareToSimplifier(msgWithActualExpected(IS_GREATER_THAN_OR_EQUAL_TO)),
       indexOfSimplifier(CONTAINS)))
@@ -211,19 +207,13 @@
       methodCallInSubject(Matchers.COMPARE_TO_IGNORE_CASE, msgWithActualExpected(IS_NOT_EQUAL_TO_IGNORING_CASE)),
       indexOfSimplifier(DOES_NOT_START_WITH),
       methodCallInSubject(Matchers.STRING_LENGTH, msgWithActual(IS_NOT_EMPTY)),
-<<<<<<< HEAD
-      methodCallInSubject(Matchers.FILE_LENGTH, msgWithActual(IS_NOT_EMPTY))))
-    .put(IS_POSITIVE, Collections.singletonList(
-      compareToSimplifier(msgWithActualExpected(IS_GREATER_THAN))))
-    .put(IS_SAME_AS, Collections.singletonList(
-      methodCallInSubject(Matchers.GET, msgWithActualExpected("containsSame"))))
-=======
       methodCallInSubject(Matchers.FILE_LENGTH, msgWithActual(IS_NOT_EMPTY)),
       arrayLengthSimplifier(msgWithActual(IS_NOT_EMPTY))))
     .put(IS_POSITIVE, ImmutableList.of(
       compareToSimplifier(msgWithActualExpected(IS_GREATER_THAN)),
       arrayLengthSimplifier(msgWithActual(IS_NOT_EMPTY))))
->>>>>>> fd34d976
+    .put(IS_SAME_AS, Collections.singletonList(
+      methodCallInSubject(Matchers.GET, msgWithActualExpected("containsSame"))))
     .put(IS_TRUE, ImmutableList.of(
       methodCallInSubject(Matchers.EQUALS_METHOD, msgWithActualExpected(IS_EQUAL_TO)),
       methodCallInSubject(Matchers.CONTENT_EQUALS, msgWithActualExpected(IS_EQUAL_TO)),
@@ -247,31 +237,16 @@
       methodCallInSubject(Matchers.FILE_IS_FILE, msgWithActual("isFile")),
       methodCallInSubject(Matchers.PATH_STARTS_WITH, msgWithActualExpected("startsWithRaw")),
       methodCallInSubject(Matchers.PATH_ENDS_WITH, msgWithActualExpected("endsWithRaw")),
-<<<<<<< HEAD
+      methodCallInSubject(Matchers.IS_EMPTY_STRING, msgWithActual(IS_EMPTY)),
+      methodCallInSubject(Matchers.MAP_CONTAINS_KEY, msgWithActualExpected("containsKey")),
+      methodCallInSubject(Matchers.MAP_CONTAINS_VALUE, msgWithActualExpected("containsValue")),
       methodCallInSubject(Matchers.IS_PRESENT, OPTIONAL_PRESENT_REPLACEMENT),
       methodCallInSubject(Matchers.IS_EMPTY_OPTIONAL, OPTIONAL_EMPTY_REPLACEMENT)))
-=======
-      methodCallInSubject(Matchers.IS_EMPTY, msgWithActual(IS_EMPTY)),
-      methodCallInSubject(Matchers.MAP_CONTAINS_KEY, msgWithActualExpected("containsKey")),
-      methodCallInSubject(Matchers.MAP_CONTAINS_VALUE, msgWithActualExpected("containsValue"))))
->>>>>>> fd34d976
     .put(IS_ZERO, ImmutableList.of(
       compareToSimplifier(msgWithActualExpected("isEqualByComparingTo")),
       methodCallInSubject(Matchers.COMPARE_TO_IGNORE_CASE, msgWithActualExpected(IS_EQUAL_TO_IGNORING_CASE)),
       indexOfSimplifier(STARTS_WITH),
       methodCallInSubject(Matchers.STRING_LENGTH, msgWithActual(IS_EMPTY)),
-<<<<<<< HEAD
-      methodCallInSubject(Matchers.FILE_LENGTH, msgWithActual(IS_EMPTY))))
-    .put(IS_NULL, ImmutableList.of(
-      methodCallInSubject(Matchers.FILE_GET_PARENT_AND_PARENT_FILE, msgWithActual("hasNoParent")),
-      methodCallInSubject(Matchers.PATH_GET_PARENT_AND_PARENT_FILE, msgWithActual("hasNoParentRaw")),
-      withSubjectArgumentCondition(
-        subjectArg -> hasMethodCallAsArg(subjectArg, Matchers.OR_ELSE) &&
-          ExpressionUtils.isNullLiteral(((MethodInvocationTree) subjectArg).arguments().get(0)),
-        OPTIONAL_EMPTY_REPLACEMENT)))
-    .build();
-
-=======
       methodCallInSubject(MethodMatchers.or(Matchers.STRING_LENGTH, Matchers.COLLECTION_SIZE), msgWithActual(IS_EMPTY)),
       methodCallInSubject(Matchers.FILE_LENGTH, msgWithActual(IS_EMPTY)),
       arrayLengthSimplifier(msgWithActual(IS_EMPTY))))
@@ -289,9 +264,13 @@
       arrayLengthSimplifier(msgWithActualExpected("hasSizeGreaterThanOrEqualTo"))))
     .put(IS_GREATER_THAN, ImmutableList.of(
       methodCallInSubject(Matchers.COLLECTION_SIZE, msgWithActualExpected("hasSizeGreaterThan")),
-      arrayLengthSimplifier(msgWithActualExpected("hasSizeGreaterThan"))))
+      arrayLengthSimplifier(msgWithActualExpected("hasSizeGreaterThan")),
+      withSubjectArgumentCondition(
+        subjectArg -> hasMethodCallAsArg(subjectArg, Matchers.OR_ELSE) &&
+          ExpressionUtils.isNullLiteral(((MethodInvocationTree) subjectArg).arguments().get(0)),
+        OPTIONAL_EMPTY_REPLACEMENT)))
     .build();
->>>>>>> fd34d976
+
   private static class Matchers {
 
     public static final MethodMatchers COMPARE_TO = MethodMatchers.create().ofSubTypes("java.lang.Comparable")
@@ -314,17 +293,12 @@
       .addWithoutParametersMatcher().build();
     public static final MethodMatchers INDEX_OF_STRING = MethodMatchers.create().ofTypes(JAVA_LANG_STRING)
       .names("indexOf").addParametersMatcher(JAVA_LANG_STRING).build();
-<<<<<<< HEAD
-    public static final MethodMatchers IS_EMPTY_STRING = MethodMatchers.create().ofTypes(JAVA_LANG_STRING)
+    public static final MethodMatchers IS_EMPTY_STRING = MethodMatchers.create().ofTypes(JAVA_LANG_STRING, JAVA_UTIL_COLLECTION, JAVA_UTIL_MAP)
       .names(IS_EMPTY).addWithoutParametersMatcher().build();
     public static final MethodMatchers IS_EMPTY_OPTIONAL = MethodMatchers.create().ofTypes(JAVA_UTIL_OPTIONAL)
       .names(IS_EMPTY).addWithoutParametersMatcher().build();
     public static final MethodMatchers IS_PRESENT = MethodMatchers.create().ofTypes(JAVA_UTIL_OPTIONAL)
       .names(AssertJChainSimplificationIndex.IS_PRESENT).addWithoutParametersMatcher().build();
-=======
-    public static final MethodMatchers IS_EMPTY = MethodMatchers.create().ofTypes(JAVA_LANG_STRING, JAVA_UTIL_COLLECTION, JAVA_UTIL_MAP)
-      .names(AssertJChainSimplificationIndex.IS_EMPTY).addWithoutParametersMatcher().build();
->>>>>>> fd34d976
     public static final MethodMatchers STRING_LENGTH = MethodMatchers.create().ofTypes(JAVA_LANG_STRING)
       .names(LENGTH).addWithoutParametersMatcher().build();
     public static final MethodMatchers FILE_LENGTH = MethodMatchers.create().ofTypes(JAVA_IO_FILE)
