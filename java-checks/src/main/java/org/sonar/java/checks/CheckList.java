--- conflicted
+++ resolved
@@ -19,12 +19,8 @@
  */
 package org.sonar.java.checks;
 
-<<<<<<< HEAD
 import java.util.List;
-=======
 import com.google.common.collect.ImmutableList;
->>>>>>> 0d009021
-
 import org.sonar.java.checks.naming.BadAbstractClassNameCheck;
 import org.sonar.java.checks.naming.BadClassNameCheck;
 import org.sonar.java.checks.naming.BadConstantNameCheck;
@@ -469,12 +465,9 @@
       .add(SynchronizationOnGetClassCheck.class)
       .add(DisallowedClassCheck.class)
       .add(LazyArgEvaluationCheck.class)
-<<<<<<< HEAD
       .add(S3749Check.class)
-=======
       .add(BooleanMethodNameCheck.class)
       .add(StaticFieldUpdateInConstructorCheck.class)
->>>>>>> 0d009021
       .build();
   }
 
