--- conflicted
+++ resolved
@@ -649,11 +649,8 @@
       .add(BlindSerialVersionUidCheck.class)
       .add(JdbcDriverExplicitLoadingCheck.class)
       .add(StandardCharsetsConstantsCheck.class)
-<<<<<<< HEAD
       .add(PrimitivesMarkedNullableCheck.class)
-=======
       .add(ForLoopVariableTypeCheck.class)
->>>>>>> 0215eeca
       .build();
   }
 
