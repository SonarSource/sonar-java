--- conflicted
+++ resolved
@@ -158,13 +158,8 @@
 
   private boolean hasAnnotation(ModifiersTree modifiers, Set<String> annotationNames) {
     for (AnnotationTree annotation : modifiers.annotations()) {
-<<<<<<< HEAD
-      Type annotationType = ((AbstractTypedTree) annotation).getSymbolType();
-      String annotationName = annotationType.getSymbol().getFullyQualifiedName();
+      String annotationName = annotation.symbolType().fullyQualifiedName();
       if (annotationNames.contains(annotationName)) {
-=======
-      if (annotation.symbolType().is(annotationName)) {
->>>>>>> 8814058b
         return true;
       }
     }
