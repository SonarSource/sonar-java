--- conflicted
+++ resolved
@@ -1,10 +1,6 @@
 {
   "ruleKey": "S2789",
   "hasTruePositives": true,
-<<<<<<< HEAD
-  "falseNegatives": 37,
-=======
-  "falseNegatives": 17,
->>>>>>> 09ec082e
+  "falseNegatives": 43,
   "falsePositives": 0
 }