--- conflicted
+++ resolved
@@ -2910,15 +2910,15 @@
     "falsePositives": 0
   },
   {
-<<<<<<< HEAD
+    "ruleKey": "S6818",
+    "hasTruePositives": false,
+    "falseNegatives": 4,
+    "falsePositives": 0
+  },
+  {
     "ruleKey": "S6829",
     "hasTruePositives": false,
     "falseNegatives": 5,
-=======
-    "ruleKey": "S6818",
-    "hasTruePositives": false,
-    "falseNegatives": 4,
->>>>>>> ae224916
     "falsePositives": 0
   }
 ]