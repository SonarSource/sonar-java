--- conflicted
+++ resolved
@@ -2874,15 +2874,15 @@
     "falsePositives": 0
   },
   {
-<<<<<<< HEAD
+    "ruleKey": "S6809",
+    "hasTruePositives": false,
+    "falseNegatives": 94,
+    "falsePositives": 0
+  },
+  {
     "ruleKey": "S6806",
     "hasTruePositives": false,
     "falseNegatives": 10,
-=======
-    "ruleKey": "S6809",
-    "hasTruePositives": false,
-    "falseNegatives": 94,
->>>>>>> a02adeff
     "falsePositives": 0
   },
   {
