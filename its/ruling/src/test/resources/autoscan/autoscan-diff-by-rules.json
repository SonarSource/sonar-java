[
  {
    "ruleKey": "S100",
    "hasTruePositives": true,
    "falseNegatives": 0,
    "falsePositives": 0
  },
  {
    "ruleKey": "S101",
    "hasTruePositives": true,
    "falseNegatives": 0,
    "falsePositives": 0
  },
  {
    "ruleKey": "S106",
    "hasTruePositives": true,
    "falseNegatives": 0,
    "falsePositives": 0
  },
  {
    "ruleKey": "S107",
    "hasTruePositives": true,
    "falseNegatives": 0,
    "falsePositives": 0
  },
  {
    "ruleKey": "S108",
    "hasTruePositives": true,
    "falseNegatives": 0,
    "falsePositives": 0
  },
  {
    "ruleKey": "S110",
    "hasTruePositives": true,
    "falseNegatives": 1,
    "falsePositives": 0
  },
  {
    "ruleKey": "S112",
    "hasTruePositives": true,
    "falseNegatives": 16,
    "falsePositives": 0
  },
  {
    "ruleKey": "S114",
    "hasTruePositives": true,
    "falseNegatives": 0,
    "falsePositives": 0
  },
  {
    "ruleKey": "S115",
    "hasTruePositives": true,
    "falseNegatives": 0,
    "falsePositives": 0
  },
  {
    "ruleKey": "S116",
    "hasTruePositives": true,
    "falseNegatives": 0,
    "falsePositives": 0
  },
  {
    "ruleKey": "S117",
    "hasTruePositives": true,
    "falseNegatives": 0,
    "falsePositives": 0
  },
  {
    "ruleKey": "S119",
    "hasTruePositives": true,
    "falseNegatives": 0,
    "falsePositives": 0
  },
  {
    "ruleKey": "S120",
    "hasTruePositives": true,
    "falseNegatives": 0,
    "falsePositives": 0
  },
  {
    "ruleKey": "S125",
    "hasTruePositives": true,
    "falseNegatives": 0,
    "falsePositives": 0
  },
  {
    "ruleKey": "S127",
    "hasTruePositives": true,
    "falseNegatives": 0,
    "falsePositives": 0
  },
  {
    "ruleKey": "S128",
    "hasTruePositives": true,
    "falseNegatives": 0,
    "falsePositives": 0
  },
  {
    "ruleKey": "S131",
    "hasTruePositives": true,
    "falseNegatives": 0,
    "falsePositives": 0
  },
  {
    "ruleKey": "S135",
    "hasTruePositives": true,
    "falseNegatives": 0,
    "falsePositives": 0
  },
  {
    "ruleKey": "S899",
    "hasTruePositives": true,
    "falseNegatives": 0,
    "falsePositives": 0
  },
  {
    "ruleKey": "S1065",
    "hasTruePositives": true,
    "falseNegatives": 0,
    "falsePositives": 0
  },
  {
    "ruleKey": "S1066",
    "hasTruePositives": true,
    "falseNegatives": 0,
    "falsePositives": 0
  },
  {
    "ruleKey": "S1068",
    "hasTruePositives": true,
    "falseNegatives": 2,
    "falsePositives": 0
  },
  {
    "ruleKey": "S1075",
    "hasTruePositives": true,
    "falseNegatives": 0,
    "falsePositives": 0
  },
  {
    "ruleKey": "S1104",
    "hasTruePositives": true,
    "falseNegatives": 0,
    "falsePositives": 0
  },
  {
    "ruleKey": "S1110",
    "hasTruePositives": true,
    "falseNegatives": 0,
    "falsePositives": 0
  },
  {
    "ruleKey": "S1111",
    "hasTruePositives": true,
    "falseNegatives": 0,
    "falsePositives": 0
  },
  {
    "ruleKey": "S1113",
    "hasTruePositives": true,
    "falseNegatives": 0,
    "falsePositives": 0
  },
  {
    "ruleKey": "S1114",
    "hasTruePositives": true,
    "falseNegatives": 0,
    "falsePositives": 0
  },
  {
    "ruleKey": "S1116",
    "hasTruePositives": true,
    "falseNegatives": 0,
    "falsePositives": 0
  },
  {
    "ruleKey": "S1117",
    "hasTruePositives": true,
    "falseNegatives": 0,
    "falsePositives": 0
  },
  {
    "ruleKey": "S1118",
    "hasTruePositives": true,
    "falseNegatives": 0,
    "falsePositives": 0
  },
  {
    "ruleKey": "S1119",
    "hasTruePositives": true,
    "falseNegatives": 0,
    "falsePositives": 0
  },
  {
    "ruleKey": "S1121",
    "hasTruePositives": true,
    "falseNegatives": 0,
    "falsePositives": 0
  },
  {
    "ruleKey": "S1123",
    "hasTruePositives": true,
    "falseNegatives": 0,
    "falsePositives": 0
  },
  {
    "ruleKey": "S1124",
    "hasTruePositives": true,
    "falseNegatives": 0,
    "falsePositives": 0
  },
  {
    "ruleKey": "S1125",
    "hasTruePositives": true,
    "falseNegatives": 0,
    "falsePositives": 0
  },
  {
    "ruleKey": "S1126",
    "hasTruePositives": true,
    "falseNegatives": 0,
    "falsePositives": 0
  },
  {
    "ruleKey": "S1128",
    "hasTruePositives": true,
    "falseNegatives": 31,
    "falsePositives": 0
  },
  {
    "ruleKey": "S1130",
    "hasTruePositives": true,
    "falseNegatives": 30,
    "falsePositives": 0
  },
  {
    "ruleKey": "S1133",
    "hasTruePositives": true,
    "falseNegatives": 0,
    "falsePositives": 0
  },
  {
    "ruleKey": "S1134",
    "hasTruePositives": true,
    "falseNegatives": 0,
    "falsePositives": 0
  },
  {
    "ruleKey": "S1135",
    "hasTruePositives": true,
    "falseNegatives": 0,
    "falsePositives": 0
  },
  {
    "ruleKey": "S1141",
    "hasTruePositives": true,
    "falseNegatives": 0,
    "falsePositives": 0
  },
  {
    "ruleKey": "S1143",
    "hasTruePositives": true,
    "falseNegatives": 0,
    "falsePositives": 0
  },
  {
    "ruleKey": "S1144",
    "hasTruePositives": true,
    "falseNegatives": 1,
    "falsePositives": 0
  },
  {
    "ruleKey": "S1149",
    "hasTruePositives": true,
    "falseNegatives": 0,
    "falsePositives": 0
  },
  {
    "ruleKey": "S1150",
    "hasTruePositives": true,
    "falseNegatives": 0,
    "falsePositives": 0
  },
  {
    "ruleKey": "S1153",
    "hasTruePositives": true,
    "falseNegatives": 0,
    "falsePositives": 0
  },
  {
    "ruleKey": "S1155",
    "hasTruePositives": true,
    "falseNegatives": 0,
    "falsePositives": 0
  },
  {
    "ruleKey": "S1157",
    "hasTruePositives": true,
    "falseNegatives": 0,
    "falsePositives": 0
  },
  {
    "ruleKey": "S1158",
    "hasTruePositives": true,
    "falseNegatives": 0,
    "falsePositives": 0
  },
  {
    "ruleKey": "S1161",
    "hasTruePositives": true,
    "falseNegatives": 6,
    "falsePositives": 0
  },
  {
    "ruleKey": "S1163",
    "hasTruePositives": true,
    "falseNegatives": 0,
    "falsePositives": 0
  },
  {
    "ruleKey": "S1165",
    "hasTruePositives": true,
    "falseNegatives": 0,
    "falsePositives": 0
  },
  {
    "ruleKey": "S1168",
    "hasTruePositives": true,
    "falseNegatives": 6,
    "falsePositives": 0
  },
  {
    "ruleKey": "S1170",
    "hasTruePositives": true,
    "falseNegatives": 0,
    "falsePositives": 0
  },
  {
    "ruleKey": "S1171",
    "hasTruePositives": true,
    "falseNegatives": 0,
    "falsePositives": 0
  },
  {
    "ruleKey": "S1172",
    "hasTruePositives": true,
    "falseNegatives": 11,
    "falsePositives": 0
  },
  {
    "ruleKey": "S1174",
    "hasTruePositives": true,
    "falseNegatives": 0,
    "falsePositives": 0
  },
  {
    "ruleKey": "S1175",
    "hasTruePositives": true,
    "falseNegatives": 0,
    "falsePositives": 0
  },
  {
    "ruleKey": "S1181",
    "hasTruePositives": false,
    "falseNegatives": 10,
    "falsePositives": 0
  },
  {
    "ruleKey": "S1182",
    "hasTruePositives": true,
    "falseNegatives": 0,
    "falsePositives": 0
  },
  {
    "ruleKey": "S1185",
    "hasTruePositives": true,
    "falseNegatives": 0,
    "falsePositives": 0
  },
  {
    "ruleKey": "S1186",
    "hasTruePositives": true,
    "falseNegatives": 0,
    "falsePositives": 0
  },
  {
    "ruleKey": "S1190",
    "hasTruePositives": false,
    "falseNegatives": 0,
    "falsePositives": 0
  },
  {
    "ruleKey": "S1191",
    "hasTruePositives": false,
    "falseNegatives": 0,
    "falsePositives": 0
  },
  {
    "ruleKey": "S1192",
    "hasTruePositives": true,
    "falseNegatives": 0,
    "falsePositives": 0
  },
  {
    "ruleKey": "S1193",
    "hasTruePositives": true,
    "falseNegatives": 0,
    "falsePositives": 0
  },
  {
    "ruleKey": "S1195",
    "hasTruePositives": true,
    "falseNegatives": 0,
    "falsePositives": 0
  },
  {
    "ruleKey": "S1197",
    "hasTruePositives": true,
    "falseNegatives": 0,
    "falsePositives": 0
  },
  {
    "ruleKey": "S1199",
    "hasTruePositives": true,
    "falseNegatives": 0,
    "falsePositives": 0
  },
  {
    "ruleKey": "S1201",
    "hasTruePositives": true,
    "falseNegatives": 0,
    "falsePositives": 0
  },
  {
    "ruleKey": "S1206",
    "hasTruePositives": true,
    "falseNegatives": 0,
    "falsePositives": 0
  },
  {
    "ruleKey": "S1210",
    "hasTruePositives": true,
    "falseNegatives": 0,
    "falsePositives": 0
  },
  {
    "ruleKey": "S1214",
    "hasTruePositives": true,
    "falseNegatives": 0,
    "falsePositives": 0
  },
  {
    "ruleKey": "S1215",
    "hasTruePositives": true,
    "falseNegatives": 0,
    "falsePositives": 0
  },
  {
    "ruleKey": "S1217",
    "hasTruePositives": true,
    "falseNegatives": 0,
    "falsePositives": 0
  },
  {
    "ruleKey": "S1219",
    "hasTruePositives": true,
    "falseNegatives": 0,
    "falsePositives": 0
  },
  {
    "ruleKey": "S1220",
    "hasTruePositives": true,
    "falseNegatives": 0,
    "falsePositives": 0
  },
  {
    "ruleKey": "S1221",
    "hasTruePositives": true,
    "falseNegatives": 0,
    "falsePositives": 0
  },
  {
    "ruleKey": "S1223",
    "hasTruePositives": true,
    "falseNegatives": 0,
    "falsePositives": 0
  },
  {
    "ruleKey": "S1226",
    "hasTruePositives": true,
    "falseNegatives": 0,
    "falsePositives": 0
  },
  {
    "ruleKey": "S1264",
    "hasTruePositives": true,
    "falseNegatives": 0,
    "falsePositives": 0
  },
  {
    "ruleKey": "S1301",
    "hasTruePositives": true,
    "falseNegatives": 0,
    "falsePositives": 0
  },
  {
    "ruleKey": "S1313",
    "hasTruePositives": true,
    "falseNegatives": 0,
    "falsePositives": 0
  },
  {
    "ruleKey": "S1317",
    "hasTruePositives": true,
    "falseNegatives": 0,
    "falsePositives": 0
  },
  {
    "ruleKey": "S1319",
    "hasTruePositives": true,
    "falseNegatives": 0,
    "falsePositives": 0
  },
  {
    "ruleKey": "S1444",
    "hasTruePositives": true,
    "falseNegatives": 0,
    "falsePositives": 0
  },
  {
    "ruleKey": "S1450",
    "hasTruePositives": true,
    "falseNegatives": 0,
    "falsePositives": 0
  },
  {
    "ruleKey": "S1452",
    "hasTruePositives": true,
    "falseNegatives": 0,
    "falsePositives": 0
  },
  {
    "ruleKey": "S1479",
    "hasTruePositives": true,
    "falseNegatives": 0,
    "falsePositives": 0
  },
  {
    "ruleKey": "S1481",
    "hasTruePositives": true,
    "falseNegatives": 7,
    "falsePositives": 0
  },
  {
    "ruleKey": "S1488",
    "hasTruePositives": true,
    "falseNegatives": 0,
    "falsePositives": 0
  },
  {
    "ruleKey": "S1596",
    "hasTruePositives": true,
    "falseNegatives": 0,
    "falsePositives": 0
  },
  {
    "ruleKey": "S1598",
    "hasTruePositives": false,
    "falseNegatives": 0,
    "falsePositives": 0
  },
  {
    "ruleKey": "S1602",
    "hasTruePositives": true,
    "falseNegatives": 0,
    "falsePositives": 0
  },
  {
    "ruleKey": "S1604",
    "hasTruePositives": true,
    "falseNegatives": 2,
    "falsePositives": 0
  },
  {
    "ruleKey": "S1607",
    "hasTruePositives": false,
    "falseNegatives": 11,
    "falsePositives": 0
  },
  {
    "ruleKey": "S1610",
    "hasTruePositives": true,
    "falseNegatives": 4,
    "falsePositives": 0
  },
  {
    "ruleKey": "S1611",
    "hasTruePositives": true,
    "falseNegatives": 0,
    "falsePositives": 0
  },
  {
    "ruleKey": "S1612",
    "hasTruePositives": true,
    "falseNegatives": 0,
    "falsePositives": 0
  },
  {
    "ruleKey": "S1640",
    "hasTruePositives": true,
    "falseNegatives": 0,
    "falsePositives": 0
  },
  {
    "ruleKey": "S1643",
    "hasTruePositives": true,
    "falseNegatives": 0,
    "falsePositives": 0
  },
  {
    "ruleKey": "S1656",
    "hasTruePositives": true,
    "falseNegatives": 0,
    "falsePositives": 0
  },
  {
    "ruleKey": "S1659",
    "hasTruePositives": true,
    "falseNegatives": 0,
    "falsePositives": 0
  },
  {
    "ruleKey": "S1700",
    "hasTruePositives": true,
    "falseNegatives": 0,
    "falsePositives": 0
  },
  {
    "ruleKey": "S1710",
    "hasTruePositives": false,
    "falseNegatives": 0,
    "falsePositives": 0
  },
  {
    "ruleKey": "S1751",
    "hasTruePositives": true,
    "falseNegatives": 0,
    "falsePositives": 0
  },
  {
    "ruleKey": "S1764",
    "hasTruePositives": true,
    "falseNegatives": 0,
    "falsePositives": 0
  },
  {
    "ruleKey": "S1844",
    "hasTruePositives": true,
    "falseNegatives": 0,
    "falsePositives": 0
  },
  {
    "ruleKey": "S1845",
    "hasTruePositives": true,
    "falseNegatives": 0,
    "falsePositives": 0
  },
  {
    "ruleKey": "S1849",
    "hasTruePositives": true,
    "falseNegatives": 0,
    "falsePositives": 0
  },
  {
    "ruleKey": "S1854",
    "hasTruePositives": true,
    "falseNegatives": 3,
    "falsePositives": 0
  },
  {
    "ruleKey": "S1858",
    "hasTruePositives": true,
    "falseNegatives": 0,
    "falsePositives": 0
  },
  {
    "ruleKey": "S1860",
    "hasTruePositives": true,
    "falseNegatives": 0,
    "falsePositives": 0
  },
  {
    "ruleKey": "S1862",
    "hasTruePositives": true,
    "falseNegatives": 0,
    "falsePositives": 0
  },
  {
    "ruleKey": "S1871",
    "hasTruePositives": true,
    "falseNegatives": 0,
    "falsePositives": 0
  },
  {
    "ruleKey": "S1872",
    "hasTruePositives": true,
    "falseNegatives": 0,
    "falsePositives": 0
  },
  {
    "ruleKey": "S1874",
    "hasTruePositives": true,
    "falseNegatives": 89,
    "falsePositives": 0
  },
  {
    "ruleKey": "S1905",
    "hasTruePositives": true,
    "falseNegatives": 6,
    "falsePositives": 0
  },
  {
    "ruleKey": "S1940",
    "hasTruePositives": true,
    "falseNegatives": 0,
    "falsePositives": 0
  },
  {
    "ruleKey": "S1948",
    "hasTruePositives": true,
    "falseNegatives": 0,
    "falsePositives": 0
  },
  {
    "ruleKey": "S1989",
    "hasTruePositives": false,
    "falseNegatives": 6,
    "falsePositives": 0
  },
  {
    "ruleKey": "S1994",
    "hasTruePositives": true,
    "falseNegatives": 0,
    "falsePositives": 0
  },
  {
    "ruleKey": "S2053",
    "hasTruePositives": true,
    "falseNegatives": 0,
    "falsePositives": 0
  },
  {
    "ruleKey": "S2055",
    "hasTruePositives": true,
    "falseNegatives": 0,
    "falsePositives": 0
  },
  {
    "ruleKey": "S2060",
    "hasTruePositives": true,
    "falseNegatives": 0,
    "falsePositives": 0
  },
  {
    "ruleKey": "S2061",
    "hasTruePositives": true,
    "falseNegatives": 0,
    "falsePositives": 0
  },
  {
    "ruleKey": "S2062",
    "hasTruePositives": true,
    "falseNegatives": 0,
    "falsePositives": 0
  },
  {
    "ruleKey": "S2065",
    "hasTruePositives": true,
    "falseNegatives": 0,
    "falsePositives": 0
  },
  {
    "ruleKey": "S2066",
    "hasTruePositives": true,
    "falseNegatives": 0,
    "falsePositives": 0
  },
  {
    "ruleKey": "S2068",
    "hasTruePositives": true,
    "falseNegatives": 0,
    "falsePositives": 0
  },
  {
    "ruleKey": "S2077",
    "hasTruePositives": true,
    "falseNegatives": 10,
    "falsePositives": 0
  },
  {
    "ruleKey": "S2092",
    "hasTruePositives": true,
    "falseNegatives": 42,
    "falsePositives": 0
  },
  {
    "ruleKey": "S2093",
    "hasTruePositives": true,
    "falseNegatives": 0,
    "falsePositives": 0
  },
  {
    "ruleKey": "S2094",
    "hasTruePositives": true,
    "falseNegatives": 0,
    "falsePositives": 0
  },
  {
    "ruleKey": "S2095",
    "hasTruePositives": true,
    "falseNegatives": 18,
    "falsePositives": 0
  },
  {
    "ruleKey": "S2097",
    "hasTruePositives": true,
    "falseNegatives": 0,
    "falsePositives": 0
  },
  {
    "ruleKey": "S2109",
    "hasTruePositives": true,
    "falseNegatives": 0,
    "falsePositives": 0
  },
  {
    "ruleKey": "S2110",
    "hasTruePositives": true,
    "falseNegatives": 0,
    "falsePositives": 0
  },
  {
    "ruleKey": "S2111",
    "hasTruePositives": true,
    "falseNegatives": 0,
    "falsePositives": 0
  },
  {
    "ruleKey": "S2112",
    "hasTruePositives": true,
    "falseNegatives": 0,
    "falsePositives": 0
  },
  {
    "ruleKey": "S2114",
    "hasTruePositives": true,
    "falseNegatives": 0,
    "falsePositives": 0
  },
  {
    "ruleKey": "S2115",
    "hasTruePositives": true,
    "falseNegatives": 0,
    "falsePositives": 0
  },
  {
    "ruleKey": "S2116",
    "hasTruePositives": true,
    "falseNegatives": 0,
    "falsePositives": 0
  },
  {
    "ruleKey": "S2118",
    "hasTruePositives": true,
    "falseNegatives": 0,
    "falsePositives": 0
  },
  {
    "ruleKey": "S2119",
    "hasTruePositives": true,
    "falseNegatives": 0,
    "falsePositives": 0
  },
  {
    "ruleKey": "S2121",
    "hasTruePositives": true,
    "falseNegatives": 0,
    "falsePositives": 0
  },
  {
    "ruleKey": "S2122",
    "hasTruePositives": true,
    "falseNegatives": 0,
    "falsePositives": 0
  },
  {
    "ruleKey": "S2123",
    "hasTruePositives": true,
    "falseNegatives": 0,
    "falsePositives": 0
  },
  {
    "ruleKey": "S2127",
    "hasTruePositives": true,
    "falseNegatives": 0,
    "falsePositives": 0
  },
  {
    "ruleKey": "S2129",
    "hasTruePositives": true,
    "falseNegatives": 0,
    "falsePositives": 0
  },
  {
    "ruleKey": "S2130",
    "hasTruePositives": true,
    "falseNegatives": 0,
    "falsePositives": 0
  },
  {
    "ruleKey": "S2133",
    "hasTruePositives": true,
    "falseNegatives": 0,
    "falsePositives": 0
  },
  {
    "ruleKey": "S2134",
    "hasTruePositives": true,
    "falseNegatives": 0,
    "falsePositives": 0
  },
  {
    "ruleKey": "S2139",
    "hasTruePositives": true,
    "falseNegatives": 5,
    "falsePositives": 0
  },
  {
    "ruleKey": "S2140",
    "hasTruePositives": true,
    "falseNegatives": 9,
    "falsePositives": 0
  },
  {
    "ruleKey": "S2142",
    "hasTruePositives": true,
    "falseNegatives": 0,
    "falsePositives": 0
  },
  {
    "ruleKey": "S2147",
    "hasTruePositives": true,
    "falseNegatives": 0,
    "falsePositives": 0
  },
  {
    "ruleKey": "S2151",
    "hasTruePositives": false,
    "falseNegatives": 0,
    "falsePositives": 0
  },
  {
    "ruleKey": "S2153",
    "hasTruePositives": true,
    "falseNegatives": 0,
    "falsePositives": 0
  },
  {
    "ruleKey": "S2154",
    "hasTruePositives": true,
    "falseNegatives": 0,
    "falsePositives": 0
  },
  {
    "ruleKey": "S2157",
    "hasTruePositives": true,
    "falseNegatives": 0,
    "falsePositives": 0
  },
  {
    "ruleKey": "S2159",
    "hasTruePositives": true,
    "falseNegatives": 0,
    "falsePositives": 0
  },
  {
    "ruleKey": "S2160",
    "hasTruePositives": true,
    "falseNegatives": 0,
    "falsePositives": 0
  },
  {
    "ruleKey": "S2165",
    "hasTruePositives": true,
    "falseNegatives": 0,
    "falsePositives": 0
  },
  {
    "ruleKey": "S2166",
    "hasTruePositives": true,
    "falseNegatives": 0,
    "falsePositives": 0
  },
  {
    "ruleKey": "S2167",
    "hasTruePositives": true,
    "falseNegatives": 0,
    "falsePositives": 0
  },
  {
    "ruleKey": "S2168",
    "hasTruePositives": true,
    "falseNegatives": 0,
    "falsePositives": 0
  },
  {
    "ruleKey": "S2175",
    "hasTruePositives": true,
    "falseNegatives": 0,
    "falsePositives": 0
  },
  {
    "ruleKey": "S2176",
    "hasTruePositives": true,
    "falseNegatives": 0,
    "falsePositives": 0
  },
  {
    "ruleKey": "S2177",
    "hasTruePositives": true,
    "falseNegatives": 0,
    "falsePositives": 0
  },
  {
    "ruleKey": "S2178",
    "hasTruePositives": true,
    "falseNegatives": 0,
    "falsePositives": 0
  },
  {
    "ruleKey": "S2183",
    "hasTruePositives": true,
    "falseNegatives": 0,
    "falsePositives": 0
  },
  {
    "ruleKey": "S2184",
    "hasTruePositives": true,
    "falseNegatives": 0,
    "falsePositives": 0
  },
  {
    "ruleKey": "S2185",
    "hasTruePositives": true,
    "falseNegatives": 0,
    "falsePositives": 0
  },
  {
    "ruleKey": "S2186",
    "hasTruePositives": false,
    "falseNegatives": 9,
    "falsePositives": 0
  },
  {
    "ruleKey": "S2187",
    "hasTruePositives": true,
    "falseNegatives": 11,
    "falsePositives": 1
  },
  {
    "ruleKey": "S2188",
    "hasTruePositives": false,
    "falseNegatives": 2,
    "falsePositives": 0
  },
  {
    "ruleKey": "S2189",
    "hasTruePositives": true,
    "falseNegatives": 0,
    "falsePositives": 0
  },
  {
    "ruleKey": "S2200",
    "hasTruePositives": true,
    "falseNegatives": 0,
    "falsePositives": 0
  },
  {
    "ruleKey": "S2201",
    "hasTruePositives": true,
    "falseNegatives": 5,
    "falsePositives": 0
  },
  {
    "ruleKey": "S2204",
    "hasTruePositives": true,
    "falseNegatives": 0,
    "falsePositives": 0
  },
  {
    "ruleKey": "S2209",
    "hasTruePositives": true,
    "falseNegatives": 17,
    "falsePositives": 0
  },
  {
    "ruleKey": "S2222",
    "hasTruePositives": true,
    "falseNegatives": 0,
    "falsePositives": 0
  },
  {
    "ruleKey": "S2225",
    "hasTruePositives": true,
    "falseNegatives": 0,
    "falsePositives": 0
  },
  {
    "ruleKey": "S2226",
    "hasTruePositives": false,
    "falseNegatives": 5,
    "falsePositives": 0
  },
  {
    "ruleKey": "S2229",
    "hasTruePositives": false,
    "falseNegatives": 52,
    "falsePositives": 0
  },
  {
    "ruleKey": "S2230",
    "hasTruePositives": true,
    "falseNegatives": 0,
    "falsePositives": 0
  },
  {
    "ruleKey": "S2232",
    "hasTruePositives": true,
    "falseNegatives": 0,
    "falsePositives": 0
  },
  {
    "ruleKey": "S2234",
    "hasTruePositives": true,
    "falseNegatives": 0,
    "falsePositives": 0
  },
  {
    "ruleKey": "S2235",
    "hasTruePositives": true,
    "falseNegatives": 0,
    "falsePositives": 0
  },
  {
    "ruleKey": "S2236",
    "hasTruePositives": true,
    "falseNegatives": 0,
    "falsePositives": 0
  },
  {
    "ruleKey": "S2245",
    "hasTruePositives": true,
    "falseNegatives": 24,
    "falsePositives": 0
  },
  {
    "ruleKey": "S2251",
    "hasTruePositives": true,
    "falseNegatives": 0,
    "falsePositives": 0
  },
  {
    "ruleKey": "S2252",
    "hasTruePositives": true,
    "falseNegatives": 0,
    "falsePositives": 0
  },
  {
    "ruleKey": "S2254",
    "hasTruePositives": true,
    "falseNegatives": 0,
    "falsePositives": 0
  },
  {
    "ruleKey": "S2257",
    "hasTruePositives": true,
    "falseNegatives": 0,
    "falsePositives": 0
  },
  {
    "ruleKey": "S2259",
    "hasTruePositives": true,
    "falseNegatives": 1,
    "falsePositives": 149
  },
  {
    "ruleKey": "S2272",
    "hasTruePositives": true,
    "falseNegatives": 0,
    "falsePositives": 0
  },
  {
    "ruleKey": "S2273",
    "hasTruePositives": true,
    "falseNegatives": 0,
    "falsePositives": 0
  },
  {
    "ruleKey": "S2274",
    "hasTruePositives": true,
    "falseNegatives": 0,
    "falsePositives": 0
  },
  {
    "ruleKey": "S2275",
    "hasTruePositives": true,
    "falseNegatives": 0,
    "falsePositives": 0
  },
  {
    "ruleKey": "S2276",
    "hasTruePositives": true,
    "falseNegatives": 0,
    "falsePositives": 0
  },
  {
    "ruleKey": "S2293",
    "hasTruePositives": true,
    "falseNegatives": 1,
    "falsePositives": 0
  },
  {
    "ruleKey": "S2326",
    "hasTruePositives": true,
    "falseNegatives": 0,
    "falsePositives": 0
  },
  {
    "ruleKey": "S2386",
    "hasTruePositives": true,
    "falseNegatives": 0,
    "falsePositives": 0
  },
  {
    "ruleKey": "S2387",
    "hasTruePositives": true,
    "falseNegatives": 0,
    "falsePositives": 0
  },
  {
    "ruleKey": "S2388",
    "hasTruePositives": true,
    "falseNegatives": 0,
    "falsePositives": 0
  },
  {
    "ruleKey": "S2390",
    "hasTruePositives": true,
    "falseNegatives": 0,
    "falsePositives": 0
  },
  {
    "ruleKey": "S2437",
    "hasTruePositives": true,
    "falseNegatives": 0,
    "falsePositives": 0
  },
  {
    "ruleKey": "S2438",
    "hasTruePositives": true,
    "falseNegatives": 0,
    "falsePositives": 0
  },
  {
    "ruleKey": "S2440",
    "hasTruePositives": true,
    "falseNegatives": 4,
    "falsePositives": 0
  },
  {
    "ruleKey": "S2441",
    "hasTruePositives": true,
    "falseNegatives": 0,
    "falsePositives": 0
  },
  {
    "ruleKey": "S2442",
    "hasTruePositives": true,
    "falseNegatives": 0,
    "falsePositives": 0
  },
  {
    "ruleKey": "S2445",
    "hasTruePositives": true,
    "falseNegatives": 0,
    "falsePositives": 0
  },
  {
    "ruleKey": "S2446",
    "hasTruePositives": true,
    "falseNegatives": 0,
    "falsePositives": 0
  },
  {
    "ruleKey": "S2447",
    "hasTruePositives": true,
    "falseNegatives": 0,
    "falsePositives": 0
  },
  {
    "ruleKey": "S2479",
    "hasTruePositives": true,
    "falseNegatives": 0,
    "falsePositives": 0
  },
  {
    "ruleKey": "S2583",
    "hasTruePositives": true,
    "falseNegatives": 19,
    "falsePositives": 2
  },
  {
    "ruleKey": "S2589",
    "hasTruePositives": true,
    "falseNegatives": 4,
    "falsePositives": 0
  },
  {
    "ruleKey": "S2612",
    "hasTruePositives": true,
    "falseNegatives": 0,
    "falsePositives": 0
  },
  {
    "ruleKey": "S2629",
    "hasTruePositives": true,
    "falseNegatives": 27,
    "falsePositives": 0
  },
  {
    "ruleKey": "S2637",
    "hasTruePositives": true,
    "falseNegatives": 19,
    "falsePositives": 0
  },
  {
    "ruleKey": "S2638",
    "hasTruePositives": true,
    "falseNegatives": 7,
    "falsePositives": 0
  },
  {
    "ruleKey": "S2639",
    "hasTruePositives": true,
    "falseNegatives": 0,
    "falsePositives": 0
  },
  {
    "ruleKey": "S2647",
    "hasTruePositives": true,
    "falseNegatives": 3,
    "falsePositives": 0
  },
  {
    "ruleKey": "S2674",
    "hasTruePositives": true,
    "falseNegatives": 0,
    "falsePositives": 0
  },
  {
    "ruleKey": "S2675",
    "hasTruePositives": true,
    "falseNegatives": 0,
    "falsePositives": 0
  },
  {
    "ruleKey": "S2676",
    "hasTruePositives": true,
    "falseNegatives": 0,
    "falsePositives": 0
  },
  {
    "ruleKey": "S2677",
    "hasTruePositives": true,
    "falseNegatives": 0,
    "falsePositives": 0
  },
  {
    "ruleKey": "S2681",
    "hasTruePositives": true,
    "falseNegatives": 0,
    "falsePositives": 0
  },
  {
    "ruleKey": "S2689",
    "hasTruePositives": true,
    "falseNegatives": 0,
    "falsePositives": 0
  },
  {
    "ruleKey": "S2692",
    "hasTruePositives": true,
    "falseNegatives": 0,
    "falsePositives": 0
  },
  {
    "ruleKey": "S2695",
    "hasTruePositives": true,
    "falseNegatives": 0,
    "falsePositives": 0
  },
  {
    "ruleKey": "S2696",
    "hasTruePositives": true,
    "falseNegatives": 0,
    "falsePositives": 0
  },
  {
    "ruleKey": "S2699",
    "hasTruePositives": true,
    "falseNegatives": 143,
    "falsePositives": 1
  },
  {
    "ruleKey": "S2718",
    "hasTruePositives": false,
    "falseNegatives": 12,
    "falsePositives": 0
  },
  {
    "ruleKey": "S2737",
    "hasTruePositives": true,
    "falseNegatives": 0,
    "falsePositives": 0
  },
  {
    "ruleKey": "S2755",
    "hasTruePositives": false,
    "falseNegatives": 100,
    "falsePositives": 1
  },
  {
    "ruleKey": "S2757",
    "hasTruePositives": true,
    "falseNegatives": 0,
    "falsePositives": 0
  },
  {
    "ruleKey": "S2761",
    "hasTruePositives": true,
    "falseNegatives": 0,
    "falsePositives": 0
  },
  {
    "ruleKey": "S2786",
    "hasTruePositives": true,
    "falseNegatives": 0,
    "falsePositives": 0
  },
  {
    "ruleKey": "S2789",
    "hasTruePositives": true,
    "falseNegatives": 11,
    "falsePositives": 0
  },
  {
    "ruleKey": "S2864",
    "hasTruePositives": true,
    "falseNegatives": 0,
    "falsePositives": 0
  },
  {
    "ruleKey": "S2885",
    "hasTruePositives": true,
    "falseNegatives": 2,
    "falsePositives": 0
  },
  {
    "ruleKey": "S2886",
    "hasTruePositives": true,
    "falseNegatives": 0,
    "falsePositives": 0
  },
  {
    "ruleKey": "S2924",
    "hasTruePositives": false,
    "falseNegatives": 8,
    "falsePositives": 0
  },
  {
    "ruleKey": "S2925",
    "hasTruePositives": true,
    "falseNegatives": 0,
    "falsePositives": 0
  },
  {
    "ruleKey": "S2970",
    "hasTruePositives": false,
    "falseNegatives": 65,
    "falsePositives": 0
  },
  {
    "ruleKey": "S2975",
    "hasTruePositives": true,
    "falseNegatives": 0,
    "falsePositives": 0
  },
  {
    "ruleKey": "S3008",
    "hasTruePositives": true,
    "falseNegatives": 0,
    "falsePositives": 0
  },
  {
    "ruleKey": "S3010",
    "hasTruePositives": true,
    "falseNegatives": 0,
    "falsePositives": 0
  },
  {
    "ruleKey": "S3011",
    "hasTruePositives": true,
    "falseNegatives": 0,
    "falsePositives": 0
  },
  {
    "ruleKey": "S3012",
    "hasTruePositives": true,
    "falseNegatives": 0,
    "falsePositives": 0
  },
  {
    "ruleKey": "S3014",
    "hasTruePositives": true,
    "falseNegatives": 0,
    "falsePositives": 0
  },
  {
    "ruleKey": "S3020",
    "hasTruePositives": true,
    "falseNegatives": 0,
    "falsePositives": 0
  },
  {
    "ruleKey": "S3034",
    "hasTruePositives": true,
    "falseNegatives": 0,
    "falsePositives": 0
  },
  {
    "ruleKey": "S3038",
    "hasTruePositives": true,
    "falseNegatives": 0,
    "falsePositives": 0
  },
  {
    "ruleKey": "S3039",
    "hasTruePositives": true,
    "falseNegatives": 0,
    "falsePositives": 0
  },
  {
    "ruleKey": "S3042",
    "hasTruePositives": true,
    "falseNegatives": 0,
    "falsePositives": 0
  },
  {
    "ruleKey": "S3046",
    "hasTruePositives": true,
    "falseNegatives": 0,
    "falsePositives": 0
  },
  {
    "ruleKey": "S3064",
    "hasTruePositives": true,
    "falseNegatives": 0,
    "falsePositives": 0
  },
  {
    "ruleKey": "S3065",
    "hasTruePositives": true,
    "falseNegatives": 0,
    "falsePositives": 0
  },
  {
    "ruleKey": "S3066",
    "hasTruePositives": true,
    "falseNegatives": 0,
    "falsePositives": 0
  },
  {
    "ruleKey": "S3067",
    "hasTruePositives": true,
    "falseNegatives": 0,
    "falsePositives": 0
  },
  {
    "ruleKey": "S3077",
    "hasTruePositives": true,
    "falseNegatives": 0,
    "falsePositives": 0
  },
  {
    "ruleKey": "S3078",
    "hasTruePositives": true,
    "falseNegatives": 0,
    "falsePositives": 0
  },
  {
    "ruleKey": "S3252",
    "hasTruePositives": true,
    "falseNegatives": 2,
    "falsePositives": 0
  },
  {
    "ruleKey": "S3305",
    "hasTruePositives": false,
    "falseNegatives": 7,
    "falsePositives": 0
  },
  {
    "ruleKey": "S3329",
    "hasTruePositives": true,
    "falseNegatives": 0,
    "falsePositives": 0
  },
  {
    "ruleKey": "S3330",
    "hasTruePositives": true,
    "falseNegatives": 30,
    "falsePositives": 0
  },
  {
    "ruleKey": "S3346",
    "hasTruePositives": true,
    "falseNegatives": 0,
    "falsePositives": 0
  },
  {
    "ruleKey": "S3358",
    "hasTruePositives": true,
    "falseNegatives": 0,
    "falsePositives": 0
  },
  {
    "ruleKey": "S3398",
    "hasTruePositives": true,
    "falseNegatives": 0,
    "falsePositives": 0
  },
  {
    "ruleKey": "S3400",
    "hasTruePositives": true,
    "falseNegatives": 0,
    "falsePositives": 0
  },
  {
    "ruleKey": "S3415",
    "hasTruePositives": false,
    "falseNegatives": 280,
    "falsePositives": 0
  },
  {
    "ruleKey": "S3416",
    "hasTruePositives": true,
    "falseNegatives": 6,
    "falsePositives": 0
  },
  {
    "ruleKey": "S3436",
    "hasTruePositives": true,
    "falseNegatives": 0,
    "falsePositives": 0
  },
  {
    "ruleKey": "S3457",
    "hasTruePositives": true,
    "falseNegatives": 129,
    "falsePositives": 0
  },
  {
    "ruleKey": "S3516",
    "hasTruePositives": true,
    "falseNegatives": 0,
    "falsePositives": 0
  },
  {
    "ruleKey": "S3518",
    "hasTruePositives": true,
    "falseNegatives": 0,
    "falsePositives": 0
  },
  {
    "ruleKey": "S3551",
    "hasTruePositives": true,
    "falseNegatives": 0,
    "falsePositives": 0
  },
  {
    "ruleKey": "S3577",
    "hasTruePositives": true,
    "falseNegatives": 44,
    "falsePositives": 0
  },
  {
    "ruleKey": "S3599",
    "hasTruePositives": true,
    "falseNegatives": 0,
    "falsePositives": 0
  },
  {
    "ruleKey": "S3626",
    "hasTruePositives": true,
    "falseNegatives": 0,
    "falsePositives": 0
  },
  {
    "ruleKey": "S3631",
    "hasTruePositives": true,
    "falseNegatives": 0,
    "falsePositives": 0
  },
  {
    "ruleKey": "S3655",
    "hasTruePositives": true,
    "falseNegatives": 0,
    "falsePositives": 0
  },
  {
    "ruleKey": "S3740",
    "hasTruePositives": true,
    "falseNegatives": 50,
    "falsePositives": 0
  },
  {
    "ruleKey": "S3751",
    "hasTruePositives": false,
    "falseNegatives": 12,
    "falsePositives": 0
  },
  {
    "ruleKey": "S3752",
    "hasTruePositives": true,
    "falseNegatives": 24,
    "falsePositives": 0
  },
  {
    "ruleKey": "S3753",
    "hasTruePositives": false,
    "falseNegatives": 2,
    "falsePositives": 0
  },
  {
    "ruleKey": "S3776",
    "hasTruePositives": true,
    "falseNegatives": 0,
    "falsePositives": 0
  },
  {
    "ruleKey": "S3824",
    "hasTruePositives": true,
    "falseNegatives": 0,
    "falsePositives": 0
  },
  {
    "ruleKey": "S3864",
    "hasTruePositives": true,
    "falseNegatives": 0,
    "falsePositives": 0
  },
  {
    "ruleKey": "S3878",
    "hasTruePositives": true,
    "falseNegatives": 27,
    "falsePositives": 0
  },
  {
    "ruleKey": "S3923",
    "hasTruePositives": true,
    "falseNegatives": 0,
    "falsePositives": 0
  },
  {
    "ruleKey": "S3958",
    "hasTruePositives": true,
    "falseNegatives": 0,
    "falsePositives": 0
  },
  {
    "ruleKey": "S3959",
    "hasTruePositives": true,
    "falseNegatives": 0,
    "falsePositives": 0
  },
  {
    "ruleKey": "S3972",
    "hasTruePositives": true,
    "falseNegatives": 0,
    "falsePositives": 0
  },
  {
    "ruleKey": "S3973",
    "hasTruePositives": true,
    "falseNegatives": 0,
    "falsePositives": 0
  },
  {
    "ruleKey": "S3981",
    "hasTruePositives": true,
    "falseNegatives": 0,
    "falsePositives": 0
  },
  {
    "ruleKey": "S3984",
    "hasTruePositives": true,
    "falseNegatives": 0,
    "falsePositives": 0
  },
  {
    "ruleKey": "S3985",
    "hasTruePositives": true,
    "falseNegatives": 0,
    "falsePositives": 0
  },
  {
    "ruleKey": "S3986",
    "hasTruePositives": true,
    "falseNegatives": 0,
    "falsePositives": 0
  },
  {
    "ruleKey": "S4032",
    "hasTruePositives": true,
    "falseNegatives": 0,
    "falsePositives": 0
  },
  {
    "ruleKey": "S4034",
    "hasTruePositives": true,
    "falseNegatives": 0,
    "falsePositives": 0
  },
  {
    "ruleKey": "S4036",
    "hasTruePositives": true,
    "falseNegatives": 0,
    "falsePositives": 0
  },
  {
    "ruleKey": "S4042",
    "hasTruePositives": true,
    "falseNegatives": 0,
    "falsePositives": 0
  },
  {
    "ruleKey": "S4065",
    "hasTruePositives": true,
    "falseNegatives": 0,
    "falsePositives": 0
  },
  {
    "ruleKey": "S4087",
    "hasTruePositives": true,
    "falseNegatives": 0,
    "falsePositives": 0
  },
  {
    "ruleKey": "S4143",
    "hasTruePositives": true,
    "falseNegatives": 0,
    "falsePositives": 0
  },
  {
    "ruleKey": "S4144",
    "hasTruePositives": true,
    "falseNegatives": 3,
    "falsePositives": 7
  },
  {
    "ruleKey": "S4165",
    "hasTruePositives": true,
    "falseNegatives": 0,
    "falsePositives": 0
  },
  {
    "ruleKey": "S4201",
    "hasTruePositives": true,
    "falseNegatives": 0,
    "falsePositives": 0
  },
  {
    "ruleKey": "S4274",
    "hasTruePositives": true,
    "falseNegatives": 0,
    "falsePositives": 0
  },
  {
    "ruleKey": "S4275",
    "hasTruePositives": true,
    "falseNegatives": 0,
    "falsePositives": 0
  },
  {
    "ruleKey": "S4276",
    "hasTruePositives": true,
    "falseNegatives": 0,
    "falsePositives": 0
  },
  {
    "ruleKey": "S4347",
    "hasTruePositives": true,
    "falseNegatives": 0,
    "falsePositives": 0
  },
  {
    "ruleKey": "S4348",
    "hasTruePositives": true,
    "falseNegatives": 0,
    "falsePositives": 0
  },
  {
    "ruleKey": "S4349",
    "hasTruePositives": true,
    "falseNegatives": 0,
    "falsePositives": 0
  },
  {
    "ruleKey": "S4351",
    "hasTruePositives": true,
    "falseNegatives": 0,
    "falsePositives": 0
  },
  {
    "ruleKey": "S4423",
    "hasTruePositives": true,
    "falseNegatives": 7,
    "falsePositives": 0
  },
  {
    "ruleKey": "S4425",
    "hasTruePositives": true,
    "falseNegatives": 0,
    "falsePositives": 0
  },
  {
    "ruleKey": "S4426",
    "hasTruePositives": true,
    "falseNegatives": 0,
    "falsePositives": 0
  },
  {
    "ruleKey": "S4433",
    "hasTruePositives": true,
    "falseNegatives": 0,
    "falsePositives": 0
  },
  {
    "ruleKey": "S4434",
    "hasTruePositives": true,
    "falseNegatives": 0,
    "falsePositives": 0
  },
  {
    "ruleKey": "S4449",
    "hasTruePositives": false,
    "falseNegatives": 27,
    "falsePositives": 0
  },
  {
    "ruleKey": "S4454",
    "hasTruePositives": true,
    "falseNegatives": 1,
    "falsePositives": 0
  },
  {
    "ruleKey": "S4488",
    "hasTruePositives": false,
    "falseNegatives": 14,
    "falsePositives": 0
  },
  {
    "ruleKey": "S4502",
    "hasTruePositives": false,
    "falseNegatives": 5,
    "falsePositives": 0
  },
  {
    "ruleKey": "S4507",
    "hasTruePositives": true,
    "falseNegatives": 0,
    "falsePositives": 0
  },
  {
    "ruleKey": "S4512",
    "hasTruePositives": false,
    "falseNegatives": 6,
    "falsePositives": 0
  },
  {
    "ruleKey": "S4517",
    "hasTruePositives": true,
    "falseNegatives": 0,
    "falsePositives": 0
  },
  {
    "ruleKey": "S4524",
    "hasTruePositives": true,
    "falseNegatives": 0,
    "falsePositives": 0
  },
  {
    "ruleKey": "S4544",
    "hasTruePositives": false,
    "falseNegatives": 8,
    "falsePositives": 0
  },
  {
    "ruleKey": "S4601",
    "hasTruePositives": false,
    "falseNegatives": 5,
    "falsePositives": 0
  },
  {
    "ruleKey": "S4602",
    "hasTruePositives": false,
    "falseNegatives": 21,
    "falsePositives": 0
  },
  {
    "ruleKey": "S4635",
    "hasTruePositives": true,
    "falseNegatives": 0,
    "falsePositives": 0
  },
  {
    "ruleKey": "S4682",
    "hasTruePositives": true,
    "falseNegatives": 0,
    "falsePositives": 0
  },
  {
    "ruleKey": "S4684",
    "hasTruePositives": false,
    "falseNegatives": 9,
    "falsePositives": 0
  },
  {
    "ruleKey": "S4719",
    "hasTruePositives": true,
    "falseNegatives": 59,
    "falsePositives": 0
  },
  {
    "ruleKey": "S4738",
    "hasTruePositives": false,
    "falseNegatives": 55,
    "falsePositives": 0
  },
  {
    "ruleKey": "S4790",
    "hasTruePositives": true,
    "falseNegatives": 37,
    "falsePositives": 0
  },
  {
    "ruleKey": "S4792",
    "hasTruePositives": true,
    "falseNegatives": 19,
    "falsePositives": 0
  },
  {
    "ruleKey": "S4830",
    "hasTruePositives": true,
    "falseNegatives": 0,
    "falsePositives": 0
  },
  {
    "ruleKey": "S4838",
    "hasTruePositives": true,
    "falseNegatives": 0,
    "falsePositives": 0
  },
  {
    "ruleKey": "S4925",
    "hasTruePositives": true,
    "falseNegatives": 0,
    "falsePositives": 0
  },
  {
    "ruleKey": "S4929",
    "hasTruePositives": true,
    "falseNegatives": 0,
    "falsePositives": 0
  },
  {
    "ruleKey": "S4968",
    "hasTruePositives": true,
    "falseNegatives": 0,
    "falsePositives": 0
  },
  {
    "ruleKey": "S4970",
    "hasTruePositives": false,
    "falseNegatives": 12,
    "falsePositives": 0
  },
  {
    "ruleKey": "S4973",
    "hasTruePositives": true,
    "falseNegatives": 0,
    "falsePositives": 0
  },
  {
    "ruleKey": "S4977",
    "hasTruePositives": true,
    "falseNegatives": 0,
    "falsePositives": 0
  },
  {
    "ruleKey": "S5042",
    "hasTruePositives": true,
    "falseNegatives": 0,
    "falsePositives": 0
  },
  {
    "ruleKey": "S5122",
    "hasTruePositives": true,
    "falseNegatives": 15,
    "falsePositives": 0
  },
  {
    "ruleKey": "S5164",
    "hasTruePositives": true,
    "falseNegatives": 0,
    "falsePositives": 0
  },
  {
    "ruleKey": "S5247",
    "hasTruePositives": false,
    "falseNegatives": 9,
    "falsePositives": 0
  },
  {
    "ruleKey": "S5261",
    "hasTruePositives": true,
    "falseNegatives": 0,
    "falsePositives": 0
  },
  {
    "ruleKey": "S5301",
    "hasTruePositives": false,
    "falseNegatives": 9,
    "falsePositives": 0
  },
  {
    "ruleKey": "S5320",
    "hasTruePositives": true,
    "falseNegatives": 0,
    "falsePositives": 0
  },
  {
    "ruleKey": "S5322",
    "hasTruePositives": true,
    "falseNegatives": 0,
    "falsePositives": 0
  },
  {
    "ruleKey": "S5324",
    "hasTruePositives": true,
    "falseNegatives": 0,
    "falsePositives": 0
  },
  {
    "ruleKey": "S5329",
    "hasTruePositives": true,
    "falseNegatives": 0,
    "falsePositives": 0
  },
  {
    "ruleKey": "S5332",
    "hasTruePositives": true,
    "falseNegatives": 7,
    "falsePositives": 0
  },
  {
    "ruleKey": "S5344",
    "hasTruePositives": false,
    "falseNegatives": 15,
    "falsePositives": 0
  },
  {
    "ruleKey": "S5361",
    "hasTruePositives": true,
    "falseNegatives": 0,
    "falsePositives": 0
  },
  {
    "ruleKey": "S5411",
    "hasTruePositives": true,
    "falseNegatives": 0,
    "falsePositives": 0
  },
  {
    "ruleKey": "S5413",
    "hasTruePositives": true,
    "falseNegatives": 0,
    "falsePositives": 0
  },
  {
    "ruleKey": "S5443",
    "hasTruePositives": true,
    "falseNegatives": 0,
    "falsePositives": 0
  },
  {
    "ruleKey": "S5445",
    "hasTruePositives": true,
    "falseNegatives": 0,
    "falsePositives": 0
  },
  {
    "ruleKey": "S5527",
    "hasTruePositives": true,
    "falseNegatives": 7,
    "falsePositives": 0
  },
  {
    "ruleKey": "S5542",
    "hasTruePositives": true,
    "falseNegatives": 0,
    "falsePositives": 0
  },
  {
    "ruleKey": "S5547",
    "hasTruePositives": true,
    "falseNegatives": 0,
    "falsePositives": 0
  },
  {
    "ruleKey": "S5659",
    "hasTruePositives": false,
    "falseNegatives": 16,
    "falsePositives": 0
  },
  {
    "ruleKey": "S5663",
    "hasTruePositives": true,
    "falseNegatives": 0,
    "falsePositives": 0
  },
  {
    "ruleKey": "S5664",
    "hasTruePositives": true,
    "falseNegatives": 0,
    "falsePositives": 0
  },
  {
    "ruleKey": "S5665",
    "hasTruePositives": true,
    "falseNegatives": 0,
    "falsePositives": 0
  },
  {
    "ruleKey": "S5669",
    "hasTruePositives": true,
    "falseNegatives": 1,
    "falsePositives": 0
  },
  {
    "ruleKey": "S5679",
    "hasTruePositives": false,
    "falseNegatives": 2,
    "falsePositives": 0
  },
  {
    "ruleKey": "S5689",
    "hasTruePositives": true,
    "falseNegatives": 12,
    "falsePositives": 0
  },
  {
    "ruleKey": "S5693",
    "hasTruePositives": false,
    "falseNegatives": 16,
    "falsePositives": 0
  },
  {
    "ruleKey": "S5738",
    "hasTruePositives": true,
    "falseNegatives": 0,
    "falsePositives": 0
  },
  {
    "ruleKey": "S5776",
    "hasTruePositives": false,
    "falseNegatives": 1,
    "falsePositives": 0
  },
  {
    "ruleKey": "S5777",
    "hasTruePositives": false,
    "falseNegatives": 4,
    "falsePositives": 0
  },
  {
    "ruleKey": "S5778",
    "hasTruePositives": false,
    "falseNegatives": 31,
    "falsePositives": 0
  },
  {
    "ruleKey": "S5779",
    "hasTruePositives": false,
    "falseNegatives": 40,
    "falsePositives": 0
  },
  {
    "ruleKey": "S5783",
    "hasTruePositives": false,
    "falseNegatives": 24,
    "falsePositives": 0
  },
  {
    "ruleKey": "S5785",
    "hasTruePositives": false,
    "falseNegatives": 38,
    "falsePositives": 0
  },
  {
    "ruleKey": "S5786",
    "hasTruePositives": true,
    "falseNegatives": 63,
    "falsePositives": 0
  },
  {
    "ruleKey": "S5790",
    "hasTruePositives": false,
    "falseNegatives": 7,
    "falsePositives": 0
  },
  {
    "ruleKey": "S5803",
    "hasTruePositives": true,
    "falseNegatives": 0,
    "falsePositives": 0
  },
  {
    "ruleKey": "S5804",
    "hasTruePositives": false,
    "falseNegatives": 9,
    "falsePositives": 0
  },
  {
    "ruleKey": "S5808",
    "hasTruePositives": false,
    "falseNegatives": 9,
    "falsePositives": 0
  },
  {
    "ruleKey": "S5810",
    "hasTruePositives": false,
    "falseNegatives": 16,
    "falsePositives": 0
  },
  {
    "ruleKey": "S5826",
    "hasTruePositives": true,
    "falseNegatives": 2,
    "falsePositives": 0
  },
  {
    "ruleKey": "S5831",
    "hasTruePositives": false,
    "falseNegatives": 1,
    "falsePositives": 0
  },
  {
    "ruleKey": "S5833",
    "hasTruePositives": false,
    "falseNegatives": 53,
    "falsePositives": 0
  },
  {
    "ruleKey": "S5838",
    "hasTruePositives": false,
    "falseNegatives": 274,
    "falsePositives": 0
  },
  {
    "ruleKey": "S5841",
    "hasTruePositives": false,
    "falseNegatives": 23,
    "falsePositives": 0
  },
  {
    "ruleKey": "S5842",
    "hasTruePositives": true,
    "falseNegatives": 1,
    "falsePositives": 0
  },
  {
    "ruleKey": "S5843",
    "hasTruePositives": true,
    "falseNegatives": 1,
    "falsePositives": 0
  },
  {
    "ruleKey": "S5845",
    "hasTruePositives": false,
    "falseNegatives": 164,
    "falsePositives": 0
  },
  {
    "ruleKey": "S5846",
    "hasTruePositives": true,
    "falseNegatives": 0,
    "falsePositives": 0
  },
  {
    "ruleKey": "S5850",
    "hasTruePositives": true,
    "falseNegatives": 1,
    "falsePositives": 0
  },
  {
    "ruleKey": "S5852",
    "hasTruePositives": true,
    "falseNegatives": 3,
    "falsePositives": 0
  },
  {
    "ruleKey": "S5853",
    "hasTruePositives": false,
    "falseNegatives": 45,
    "falsePositives": 0
  },
  {
    "ruleKey": "S5854",
    "hasTruePositives": true,
    "falseNegatives": 3,
    "falsePositives": 0
  },
  {
    "ruleKey": "S5855",
    "hasTruePositives": true,
    "falseNegatives": 1,
    "falsePositives": 0
  },
  {
    "ruleKey": "S5856",
    "hasTruePositives": true,
    "falseNegatives": 0,
    "falsePositives": 0
  },
  {
    "ruleKey": "S5857",
    "hasTruePositives": true,
    "falseNegatives": 1,
    "falsePositives": 0
  },
  {
    "ruleKey": "S5860",
    "hasTruePositives": true,
    "falseNegatives": 0,
    "falsePositives": 2
  },
  {
    "ruleKey": "S5863",
    "hasTruePositives": false,
    "falseNegatives": 123,
    "falsePositives": 0
  },
  {
    "ruleKey": "S5866",
    "hasTruePositives": true,
    "falseNegatives": 1,
    "falsePositives": 0
  },
  {
    "ruleKey": "S5868",
    "hasTruePositives": true,
    "falseNegatives": 0,
    "falsePositives": 0
  },
  {
    "ruleKey": "S5869",
    "hasTruePositives": true,
    "falseNegatives": 0,
    "falsePositives": 0
  },
  {
    "ruleKey": "S5876",
    "hasTruePositives": false,
    "falseNegatives": 1,
    "falsePositives": 0
  },
  {
    "ruleKey": "S5917",
    "hasTruePositives": true,
    "falseNegatives": 0,
    "falsePositives": 0
  },
  {
    "ruleKey": "S5958",
    "hasTruePositives": false,
    "falseNegatives": 2,
    "falsePositives": 0
  },
  {
    "ruleKey": "S5960",
    "hasTruePositives": false,
    "falseNegatives": 3,
    "falsePositives": 0
  },
  {
    "ruleKey": "S5961",
    "hasTruePositives": false,
    "falseNegatives": 5,
    "falsePositives": 0
  },
  {
    "ruleKey": "S5967",
    "hasTruePositives": false,
    "falseNegatives": 2,
    "falsePositives": 0
  },
  {
    "ruleKey": "S5969",
    "hasTruePositives": false,
    "falseNegatives": 7,
    "falsePositives": 0
  },
  {
    "ruleKey": "S5973",
    "hasTruePositives": false,
    "falseNegatives": 1,
    "falsePositives": 0
  },
  {
    "ruleKey": "S5976",
    "hasTruePositives": false,
    "falseNegatives": 6,
    "falsePositives": 0
  },
  {
    "ruleKey": "S5993",
    "hasTruePositives": true,
    "falseNegatives": 0,
    "falsePositives": 0
  },
  {
    "ruleKey": "S5994",
    "hasTruePositives": true,
    "falseNegatives": 0,
    "falsePositives": 0
  },
  {
    "ruleKey": "S5996",
    "hasTruePositives": true,
    "falseNegatives": 1,
    "falsePositives": 0
  },
  {
    "ruleKey": "S5998",
    "hasTruePositives": true,
    "falseNegatives": 3,
    "falsePositives": 0
  },
  {
    "ruleKey": "S6001",
    "hasTruePositives": true,
    "falseNegatives": 0,
    "falsePositives": 0
  },
  {
    "ruleKey": "S6002",
    "hasTruePositives": true,
    "falseNegatives": 0,
    "falsePositives": 0
  },
  {
    "ruleKey": "S6019",
    "hasTruePositives": true,
    "falseNegatives": 1,
    "falsePositives": 0
  },
  {
    "ruleKey": "S6035",
    "hasTruePositives": true,
    "falseNegatives": 9,
    "falsePositives": 0
  },
  {
    "ruleKey": "S6068",
    "hasTruePositives": false,
    "falseNegatives": 11,
    "falsePositives": 0
  },
  {
    "ruleKey": "S6070",
    "hasTruePositives": true,
    "falseNegatives": 1,
    "falsePositives": 0
  },
  {
    "ruleKey": "S6103",
    "hasTruePositives": false,
    "falseNegatives": 19,
    "falsePositives": 0
  },
  {
    "ruleKey": "S6104",
    "hasTruePositives": true,
    "falseNegatives": 0,
    "falsePositives": 0
  },
  {
    "ruleKey": "S6126",
    "hasTruePositives": true,
    "falseNegatives": 0,
    "falsePositives": 0
  },
  {
    "ruleKey": "S6201",
    "hasTruePositives": true,
    "falseNegatives": 0,
    "falsePositives": 0
  },
  {
    "ruleKey": "S6202",
    "hasTruePositives": true,
    "falseNegatives": 0,
    "falsePositives": 0
  },
  {
    "ruleKey": "S6203",
    "hasTruePositives": true,
    "falseNegatives": 0,
    "falsePositives": 0
  },
  {
    "ruleKey": "S6204",
    "hasTruePositives": true,
    "falseNegatives": 0,
    "falsePositives": 0
  },
  {
    "ruleKey": "S6205",
    "hasTruePositives": true,
    "falseNegatives": 0,
    "falsePositives": 0
  },
  {
    "ruleKey": "S6206",
    "hasTruePositives": true,
    "falseNegatives": 0,
    "falsePositives": 0
  },
  {
    "ruleKey": "S6207",
    "hasTruePositives": true,
    "falseNegatives": 0,
    "falsePositives": 0
  },
  {
    "ruleKey": "S6208",
    "hasTruePositives": true,
    "falseNegatives": 0,
    "falsePositives": 0
  },
  {
    "ruleKey": "S6209",
    "hasTruePositives": true,
    "falseNegatives": 0,
    "falsePositives": 0
  },
  {
    "ruleKey": "S6213",
    "hasTruePositives": true,
    "falseNegatives": 0,
    "falsePositives": 0
  },
  {
    "ruleKey": "S6216",
    "hasTruePositives": true,
    "falseNegatives": 0,
    "falsePositives": 0
  },
  {
    "ruleKey": "S6217",
    "hasTruePositives": true,
    "falseNegatives": 0,
    "falsePositives": 0
  },
  {
    "ruleKey": "S6218",
    "hasTruePositives": true,
    "falseNegatives": 0,
    "falsePositives": 0
  },
  {
    "ruleKey": "S6219",
    "hasTruePositives": true,
    "falseNegatives": 0,
    "falsePositives": 0
  },
  {
    "ruleKey": "S6241",
    "hasTruePositives": false,
    "falseNegatives": 31,
    "falsePositives": 0
  },
  {
    "ruleKey": "S6242",
    "hasTruePositives": false,
    "falseNegatives": 45,
    "falsePositives": 0
  },
  {
    "ruleKey": "S6243",
    "hasTruePositives": false,
    "falseNegatives": 30,
    "falsePositives": 0
  },
  {
    "ruleKey": "S6244",
    "hasTruePositives": false,
    "falseNegatives": 9,
    "falsePositives": 0
  },
  {
    "ruleKey": "S6246",
    "hasTruePositives": false,
    "falseNegatives": 5,
    "falsePositives": 0
  },
  {
    "ruleKey": "S6262",
    "hasTruePositives": false,
    "falseNegatives": 2,
    "falsePositives": 0
  },
  {
    "ruleKey": "S6263",
    "hasTruePositives": false,
    "falseNegatives": 1,
    "falsePositives": 0
  },
  {
    "ruleKey": "S6288",
    "hasTruePositives": true,
    "falseNegatives": 0,
    "falsePositives": 0
  },
  {
    "ruleKey": "S6291",
    "hasTruePositives": true,
    "falseNegatives": 0,
    "falsePositives": 0
  },
  {
    "ruleKey": "S6293",
    "hasTruePositives": true,
    "falseNegatives": 0,
    "falsePositives": 0
  },
  {
    "ruleKey": "S6300",
    "hasTruePositives": false,
    "falseNegatives": 0,
    "falsePositives": 0
  },
  {
    "ruleKey": "S6301",
    "hasTruePositives": true,
    "falseNegatives": 0,
    "falsePositives": 0
  },
  {
    "ruleKey": "S6326",
    "hasTruePositives": true,
    "falseNegatives": 0,
    "falsePositives": 0
  },
  {
    "ruleKey": "S6331",
    "hasTruePositives": true,
    "falseNegatives": 1,
    "falsePositives": 0
  },
  {
    "ruleKey": "S6353",
    "hasTruePositives": true,
    "falseNegatives": 0,
    "falsePositives": 0
  },
  {
    "ruleKey": "S6355",
    "hasTruePositives": true,
    "falseNegatives": 0,
    "falsePositives": 0
  },
  {
    "ruleKey": "S6362",
    "hasTruePositives": true,
    "falseNegatives": 0,
    "falsePositives": 0
  },
  {
    "ruleKey": "S6363",
    "hasTruePositives": true,
    "falseNegatives": 0,
    "falsePositives": 0
  },
  {
    "ruleKey": "S6373",
    "hasTruePositives": false,
    "falseNegatives": 15,
    "falsePositives": 0
  },
  {
    "ruleKey": "S6374",
    "hasTruePositives": false,
    "falseNegatives": 12,
    "falsePositives": 0
  },
  {
    "ruleKey": "S6376",
    "hasTruePositives": false,
    "falseNegatives": 15,
    "falsePositives": 0
  },
  {
    "ruleKey": "S6377",
    "hasTruePositives": true,
    "falseNegatives": 0,
    "falsePositives": 0
  },
  {
    "ruleKey": "S6395",
    "hasTruePositives": true,
    "falseNegatives": 0,
    "falsePositives": 0
  },
  {
    "ruleKey": "S6396",
    "hasTruePositives": true,
    "falseNegatives": 0,
    "falsePositives": 0
  },
  {
    "ruleKey": "S6397",
    "hasTruePositives": true,
    "falseNegatives": 0,
    "falsePositives": 0
  },
  {
    "ruleKey": "S6418",
    "hasTruePositives": true,
    "falseNegatives": 0,
    "falsePositives": 0
  },
  {
    "ruleKey": "S6432",
    "hasTruePositives": true,
    "falseNegatives": 2,
    "falsePositives": 0
  },
  {
    "ruleKey": "S6437",
    "hasTruePositives": true,
    "falseNegatives": 33,
    "falsePositives": 0
  },
  {
    "ruleKey": "S6539",
    "hasTruePositives": true,
    "falseNegatives": 0,
    "falsePositives": 0
  },
  {
<<<<<<< HEAD
=======
    "ruleKey": "S6541",
    "hasTruePositives": true,
    "falseNegatives": 0,
    "falsePositives": 0
  },
  {
>>>>>>> 7f104c7b
    "ruleKey": "S6548",
    "hasTruePositives": true,
    "falseNegatives": 0,
    "falsePositives": 0
  }
]<|MERGE_RESOLUTION|>--- conflicted
+++ resolved
@@ -2880,15 +2880,12 @@
     "falsePositives": 0
   },
   {
-<<<<<<< HEAD
-=======
     "ruleKey": "S6541",
     "hasTruePositives": true,
     "falseNegatives": 0,
     "falsePositives": 0
   },
   {
->>>>>>> 7f104c7b
     "ruleKey": "S6548",
     "hasTruePositives": true,
     "falseNegatives": 0,
