[
  {
    "ruleKey": "S100",
    "hasTruePositives": true,
    "falseNegatives": 0,
    "falsePositives": 2
  },
  {
    "ruleKey": "S101",
    "hasTruePositives": true,
    "falseNegatives": 0,
    "falsePositives": 0
  },
  {
    "ruleKey": "S106",
    "hasTruePositives": true,
    "falseNegatives": 0,
    "falsePositives": 0
  },
  {
    "ruleKey": "S107",
    "hasTruePositives": true,
    "falseNegatives": 0,
    "falsePositives": 0
  },
  {
    "ruleKey": "S108",
    "hasTruePositives": true,
    "falseNegatives": 0,
    "falsePositives": 0
  },
  {
    "ruleKey": "S110",
    "hasTruePositives": true,
    "falseNegatives": 1,
    "falsePositives": 0
  },
  {
    "ruleKey": "S112",
    "hasTruePositives": true,
    "falseNegatives": 16,
    "falsePositives": 0
  },
  {
    "ruleKey": "S114",
    "hasTruePositives": true,
    "falseNegatives": 0,
    "falsePositives": 0
  },
  {
    "ruleKey": "S115",
    "hasTruePositives": true,
    "falseNegatives": 0,
    "falsePositives": 0
  },
  {
    "ruleKey": "S116",
    "hasTruePositives": true,
    "falseNegatives": 0,
    "falsePositives": 0
  },
  {
    "ruleKey": "S117",
    "hasTruePositives": true,
    "falseNegatives": 0,
    "falsePositives": 0
  },
  {
    "ruleKey": "S119",
    "hasTruePositives": true,
    "falseNegatives": 0,
    "falsePositives": 0
  },
  {
    "ruleKey": "S120",
    "hasTruePositives": true,
    "falseNegatives": 0,
    "falsePositives": 0
  },
  {
    "ruleKey": "S125",
    "hasTruePositives": true,
    "falseNegatives": 0,
    "falsePositives": 0
  },
  {
    "ruleKey": "S127",
    "hasTruePositives": true,
    "falseNegatives": 0,
    "falsePositives": 0
  },
  {
    "ruleKey": "S128",
    "hasTruePositives": true,
    "falseNegatives": 0,
    "falsePositives": 0
  },
  {
    "ruleKey": "S131",
    "hasTruePositives": true,
    "falseNegatives": 0,
    "falsePositives": 0
  },
  {
    "ruleKey": "S135",
    "hasTruePositives": true,
    "falseNegatives": 0,
    "falsePositives": 0
  },
  {
    "ruleKey": "S899",
    "hasTruePositives": true,
    "falseNegatives": 0,
    "falsePositives": 0
  },
  {
    "ruleKey": "S1065",
    "hasTruePositives": true,
    "falseNegatives": 0,
    "falsePositives": 0
  },
  {
    "ruleKey": "S1066",
    "hasTruePositives": true,
    "falseNegatives": 0,
    "falsePositives": 0
  },
  {
    "ruleKey": "S1068",
    "hasTruePositives": true,
    "falseNegatives": 2,
    "falsePositives": 0
  },
  {
    "ruleKey": "S1075",
    "hasTruePositives": true,
    "falseNegatives": 0,
    "falsePositives": 0
  },
  {
    "ruleKey": "S1104",
    "hasTruePositives": true,
    "falseNegatives": 0,
    "falsePositives": 0
  },
  {
    "ruleKey": "S1110",
    "hasTruePositives": true,
    "falseNegatives": 0,
    "falsePositives": 0
  },
  {
    "ruleKey": "S1111",
    "hasTruePositives": true,
    "falseNegatives": 0,
    "falsePositives": 0
  },
  {
    "ruleKey": "S1113",
    "hasTruePositives": true,
    "falseNegatives": 0,
    "falsePositives": 0
  },
  {
    "ruleKey": "S1116",
    "hasTruePositives": true,
    "falseNegatives": 0,
    "falsePositives": 0
  },
  {
    "ruleKey": "S1117",
    "hasTruePositives": true,
    "falseNegatives": 0,
    "falsePositives": 0
  },
  {
    "ruleKey": "S1118",
    "hasTruePositives": true,
    "falseNegatives": 0,
    "falsePositives": 0
  },
  {
    "ruleKey": "S1119",
    "hasTruePositives": true,
    "falseNegatives": 0,
    "falsePositives": 0
  },
  {
    "ruleKey": "S1121",
    "hasTruePositives": true,
    "falseNegatives": 0,
    "falsePositives": 0
  },
  {
    "ruleKey": "S1123",
    "hasTruePositives": true,
    "falseNegatives": 0,
    "falsePositives": 0
  },
  {
    "ruleKey": "S1124",
    "hasTruePositives": true,
    "falseNegatives": 0,
    "falsePositives": 0
  },
  {
    "ruleKey": "S1125",
    "hasTruePositives": true,
    "falseNegatives": 0,
    "falsePositives": 0
  },
  {
    "ruleKey": "S1126",
    "hasTruePositives": true,
    "falseNegatives": 0,
    "falsePositives": 0
  },
  {
    "ruleKey": "S1128",
    "hasTruePositives": true,
    "falseNegatives": 32,
    "falsePositives": 0
  },
  {
    "ruleKey": "S1130",
    "hasTruePositives": true,
    "falseNegatives": 30,
    "falsePositives": 0
  },
  {
    "ruleKey": "S1133",
    "hasTruePositives": true,
    "falseNegatives": 0,
    "falsePositives": 0
  },
  {
    "ruleKey": "S1134",
    "hasTruePositives": true,
    "falseNegatives": 0,
    "falsePositives": 0
  },
  {
    "ruleKey": "S1135",
    "hasTruePositives": true,
    "falseNegatives": 0,
    "falsePositives": 0
  },
  {
    "ruleKey": "S1141",
    "hasTruePositives": true,
    "falseNegatives": 0,
    "falsePositives": 0
  },
  {
    "ruleKey": "S1143",
    "hasTruePositives": true,
    "falseNegatives": 0,
    "falsePositives": 0
  },
  {
    "ruleKey": "S1144",
    "hasTruePositives": true,
    "falseNegatives": 1,
    "falsePositives": 0
  },
  {
    "ruleKey": "S1149",
    "hasTruePositives": true,
    "falseNegatives": 0,
    "falsePositives": 0
  },
  {
    "ruleKey": "S1150",
    "hasTruePositives": true,
    "falseNegatives": 0,
    "falsePositives": 0
  },
  {
    "ruleKey": "S1153",
    "hasTruePositives": true,
    "falseNegatives": 0,
    "falsePositives": 0
  },
  {
    "ruleKey": "S1155",
    "hasTruePositives": true,
    "falseNegatives": 0,
    "falsePositives": 0
  },
  {
    "ruleKey": "S1157",
    "hasTruePositives": true,
    "falseNegatives": 0,
    "falsePositives": 0
  },
  {
    "ruleKey": "S1158",
    "hasTruePositives": true,
    "falseNegatives": 0,
    "falsePositives": 0
  },
  {
    "ruleKey": "S1161",
    "hasTruePositives": true,
    "falseNegatives": 7,
    "falsePositives": 0
  },
  {
    "ruleKey": "S1163",
    "hasTruePositives": true,
    "falseNegatives": 0,
    "falsePositives": 0
  },
  {
    "ruleKey": "S1165",
    "hasTruePositives": true,
    "falseNegatives": 0,
    "falsePositives": 0
  },
  {
    "ruleKey": "S1168",
    "hasTruePositives": true,
    "falseNegatives": 6,
    "falsePositives": 0
  },
  {
    "ruleKey": "S1170",
    "hasTruePositives": true,
    "falseNegatives": 0,
    "falsePositives": 0
  },
  {
    "ruleKey": "S1171",
    "hasTruePositives": true,
    "falseNegatives": 0,
    "falsePositives": 0
  },
  {
    "ruleKey": "S1172",
    "hasTruePositives": true,
    "falseNegatives": 13,
    "falsePositives": 0
  },
  {
    "ruleKey": "S1174",
    "hasTruePositives": true,
    "falseNegatives": 0,
    "falsePositives": 0
  },
  {
    "ruleKey": "S1175",
    "hasTruePositives": true,
    "falseNegatives": 0,
    "falsePositives": 0
  },
  {
    "ruleKey": "S1181",
    "hasTruePositives": false,
    "falseNegatives": 10,
    "falsePositives": 0
  },
  {
    "ruleKey": "S1182",
    "hasTruePositives": true,
    "falseNegatives": 0,
    "falsePositives": 0
  },
  {
    "ruleKey": "S1185",
    "hasTruePositives": true,
    "falseNegatives": 0,
    "falsePositives": 0
  },
  {
    "ruleKey": "S1186",
    "hasTruePositives": true,
    "falseNegatives": 0,
    "falsePositives": 0
  },
  {
    "ruleKey": "S1190",
    "hasTruePositives": false,
    "falseNegatives": 0,
    "falsePositives": 0
  },
  {
    "ruleKey": "S1191",
    "hasTruePositives": false,
    "falseNegatives": 0,
    "falsePositives": 0
  },
  {
    "ruleKey": "S1192",
    "hasTruePositives": true,
    "falseNegatives": 0,
    "falsePositives": 0
  },
  {
    "ruleKey": "S1193",
    "hasTruePositives": true,
    "falseNegatives": 0,
    "falsePositives": 0
  },
  {
    "ruleKey": "S1195",
    "hasTruePositives": true,
    "falseNegatives": 0,
    "falsePositives": 0
  },
  {
    "ruleKey": "S1197",
    "hasTruePositives": true,
    "falseNegatives": 0,
    "falsePositives": 0
  },
  {
    "ruleKey": "S1199",
    "hasTruePositives": true,
    "falseNegatives": 0,
    "falsePositives": 0
  },
  {
    "ruleKey": "S1201",
    "hasTruePositives": true,
    "falseNegatives": 0,
    "falsePositives": 0
  },
  {
    "ruleKey": "S1206",
    "hasTruePositives": true,
    "falseNegatives": 0,
    "falsePositives": 0
  },
  {
    "ruleKey": "S1210",
    "hasTruePositives": true,
    "falseNegatives": 0,
    "falsePositives": 0
  },
  {
    "ruleKey": "S1214",
    "hasTruePositives": true,
    "falseNegatives": 0,
    "falsePositives": 0
  },
  {
    "ruleKey": "S1215",
    "hasTruePositives": true,
    "falseNegatives": 0,
    "falsePositives": 0
  },
  {
    "ruleKey": "S1217",
    "hasTruePositives": true,
    "falseNegatives": 0,
    "falsePositives": 0
  },
  {
    "ruleKey": "S1219",
    "hasTruePositives": true,
    "falseNegatives": 0,
    "falsePositives": 0
  },
  {
    "ruleKey": "S1220",
    "hasTruePositives": true,
    "falseNegatives": 0,
    "falsePositives": 0
  },
  {
    "ruleKey": "S1221",
    "hasTruePositives": true,
    "falseNegatives": 0,
    "falsePositives": 0
  },
  {
    "ruleKey": "S1223",
    "hasTruePositives": true,
    "falseNegatives": 0,
    "falsePositives": 0
  },
  {
    "ruleKey": "S1226",
    "hasTruePositives": true,
    "falseNegatives": 0,
    "falsePositives": 0
  },
  {
    "ruleKey": "S1264",
    "hasTruePositives": true,
    "falseNegatives": 0,
    "falsePositives": 0
  },
  {
    "ruleKey": "S1301",
    "hasTruePositives": true,
    "falseNegatives": 0,
    "falsePositives": 0
  },
  {
    "ruleKey": "S1313",
    "hasTruePositives": true,
    "falseNegatives": 0,
    "falsePositives": 0
  },
  {
    "ruleKey": "S1317",
    "hasTruePositives": true,
    "falseNegatives": 0,
    "falsePositives": 0
  },
  {
    "ruleKey": "S1319",
    "hasTruePositives": true,
    "falseNegatives": 0,
    "falsePositives": 0
  },
  {
    "ruleKey": "S1444",
    "hasTruePositives": true,
    "falseNegatives": 0,
    "falsePositives": 0
  },
  {
    "ruleKey": "S1450",
    "hasTruePositives": true,
    "falseNegatives": 0,
    "falsePositives": 0
  },
  {
    "ruleKey": "S1452",
    "hasTruePositives": true,
    "falseNegatives": 0,
    "falsePositives": 0
  },
  {
    "ruleKey": "S1479",
    "hasTruePositives": true,
    "falseNegatives": 0,
    "falsePositives": 0
  },
  {
    "ruleKey": "S1481",
    "hasTruePositives": true,
    "falseNegatives": 7,
    "falsePositives": 0
  },
  {
    "ruleKey": "S1488",
    "hasTruePositives": true,
    "falseNegatives": 0,
    "falsePositives": 0
  },
  {
    "ruleKey": "S1596",
    "hasTruePositives": true,
    "falseNegatives": 0,
    "falsePositives": 0
  },
  {
    "ruleKey": "S1598",
    "hasTruePositives": false,
    "falseNegatives": 0,
    "falsePositives": 0
  },
  {
    "ruleKey": "S1602",
    "hasTruePositives": true,
    "falseNegatives": 0,
    "falsePositives": 0
  },
  {
    "ruleKey": "S1604",
    "hasTruePositives": true,
    "falseNegatives": 2,
    "falsePositives": 0
  },
  {
    "ruleKey": "S1607",
    "hasTruePositives": false,
    "falseNegatives": 11,
    "falsePositives": 0
  },
  {
    "ruleKey": "S1611",
    "hasTruePositives": true,
    "falseNegatives": 0,
    "falsePositives": 0
  },
  {
    "ruleKey": "S1612",
    "hasTruePositives": true,
    "falseNegatives": 0,
    "falsePositives": 0
  },
  {
    "ruleKey": "S1640",
    "hasTruePositives": true,
    "falseNegatives": 0,
    "falsePositives": 0
  },
  {
    "ruleKey": "S1643",
    "hasTruePositives": true,
    "falseNegatives": 0,
    "falsePositives": 0
  },
  {
    "ruleKey": "S1656",
    "hasTruePositives": true,
    "falseNegatives": 0,
    "falsePositives": 0
  },
  {
    "ruleKey": "S1659",
    "hasTruePositives": true,
    "falseNegatives": 0,
    "falsePositives": 0
  },
  {
    "ruleKey": "S1700",
    "hasTruePositives": true,
    "falseNegatives": 0,
    "falsePositives": 0
  },
  {
    "ruleKey": "S1710",
    "hasTruePositives": false,
    "falseNegatives": 0,
    "falsePositives": 0
  },
  {
    "ruleKey": "S1751",
    "hasTruePositives": true,
    "falseNegatives": 0,
    "falsePositives": 0
  },
  {
    "ruleKey": "S1764",
    "hasTruePositives": true,
    "falseNegatives": 0,
    "falsePositives": 0
  },
  {
    "ruleKey": "S1844",
    "hasTruePositives": true,
    "falseNegatives": 0,
    "falsePositives": 0
  },
  {
    "ruleKey": "S1845",
    "hasTruePositives": true,
    "falseNegatives": 0,
    "falsePositives": 0
  },
  {
    "ruleKey": "S1849",
    "hasTruePositives": true,
    "falseNegatives": 0,
    "falsePositives": 0
  },
  {
    "ruleKey": "S1854",
    "hasTruePositives": true,
    "falseNegatives": 3,
    "falsePositives": 0
  },
  {
    "ruleKey": "S1858",
    "hasTruePositives": true,
    "falseNegatives": 0,
    "falsePositives": 0
  },
  {
    "ruleKey": "S1860",
    "hasTruePositives": true,
    "falseNegatives": 0,
    "falsePositives": 0
  },
  {
    "ruleKey": "S1862",
    "hasTruePositives": true,
    "falseNegatives": 0,
    "falsePositives": 0
  },
  {
    "ruleKey": "S1871",
    "hasTruePositives": true,
    "falseNegatives": 0,
    "falsePositives": 0
  },
  {
    "ruleKey": "S1872",
    "hasTruePositives": true,
    "falseNegatives": 0,
    "falsePositives": 0
  },
  {
    "ruleKey": "S1874",
    "hasTruePositives": true,
    "falseNegatives": 102,
    "falsePositives": 0
  },
  {
    "ruleKey": "S1905",
    "hasTruePositives": true,
    "falseNegatives": 6,
    "falsePositives": 0
  },
  {
    "ruleKey": "S1940",
    "hasTruePositives": true,
    "falseNegatives": 0,
    "falsePositives": 0
  },
  {
    "ruleKey": "S1948",
    "hasTruePositives": true,
    "falseNegatives": 0,
    "falsePositives": 0
  },
  {
    "ruleKey": "S1989",
    "hasTruePositives": false,
    "falseNegatives": 6,
    "falsePositives": 0
  },
  {
    "ruleKey": "S1994",
    "hasTruePositives": true,
    "falseNegatives": 0,
    "falsePositives": 0
  },
  {
    "ruleKey": "S2053",
    "hasTruePositives": true,
    "falseNegatives": 0,
    "falsePositives": 0
  },
  {
    "ruleKey": "S2055",
    "hasTruePositives": true,
    "falseNegatives": 0,
    "falsePositives": 0
  },
  {
    "ruleKey": "S2060",
    "hasTruePositives": true,
    "falseNegatives": 0,
    "falsePositives": 0
  },
  {
    "ruleKey": "S2061",
    "hasTruePositives": true,
    "falseNegatives": 0,
    "falsePositives": 0
  },
  {
    "ruleKey": "S2062",
    "hasTruePositives": true,
    "falseNegatives": 0,
    "falsePositives": 0
  },
  {
    "ruleKey": "S2065",
    "hasTruePositives": true,
    "falseNegatives": 0,
    "falsePositives": 0
  },
  {
    "ruleKey": "S2066",
    "hasTruePositives": true,
    "falseNegatives": 0,
    "falsePositives": 0
  },
  {
    "ruleKey": "S2068",
    "hasTruePositives": true,
    "falseNegatives": 0,
    "falsePositives": 0
  },
  {
    "ruleKey": "S2077",
    "hasTruePositives": true,
    "falseNegatives": 10,
    "falsePositives": 0
  },
  {
    "ruleKey": "S2092",
    "hasTruePositives": true,
    "falseNegatives": 42,
    "falsePositives": 0
  },
  {
    "ruleKey": "S2093",
    "hasTruePositives": true,
    "falseNegatives": 0,
    "falsePositives": 0
  },
  {
    "ruleKey": "S2094",
    "hasTruePositives": true,
    "falseNegatives": 0,
    "falsePositives": 0
  },
  {
    "ruleKey": "S2095",
    "hasTruePositives": true,
    "falseNegatives": 67,
    "falsePositives": 0
  },
  {
    "ruleKey": "S2097",
    "hasTruePositives": true,
    "falseNegatives": 0,
    "falsePositives": 0
  },
  {
    "ruleKey": "S2109",
    "hasTruePositives": true,
    "falseNegatives": 0,
    "falsePositives": 0
  },
  {
    "ruleKey": "S2110",
    "hasTruePositives": true,
    "falseNegatives": 0,
    "falsePositives": 0
  },
  {
    "ruleKey": "S2111",
    "hasTruePositives": true,
    "falseNegatives": 0,
    "falsePositives": 0
  },
  {
    "ruleKey": "S2112",
    "hasTruePositives": true,
    "falseNegatives": 0,
    "falsePositives": 0
  },
  {
    "ruleKey": "S2114",
    "hasTruePositives": true,
    "falseNegatives": 0,
    "falsePositives": 0
  },
  {
    "ruleKey": "S2115",
    "hasTruePositives": true,
    "falseNegatives": 0,
    "falsePositives": 0
  },
  {
    "ruleKey": "S2116",
    "hasTruePositives": true,
    "falseNegatives": 0,
    "falsePositives": 0
  },
  {
    "ruleKey": "S2118",
    "hasTruePositives": true,
    "falseNegatives": 0,
    "falsePositives": 0
  },
  {
    "ruleKey": "S2119",
    "hasTruePositives": true,
    "falseNegatives": 0,
    "falsePositives": 0
  },
  {
    "ruleKey": "S2121",
    "hasTruePositives": true,
    "falseNegatives": 0,
    "falsePositives": 0
  },
  {
    "ruleKey": "S2122",
    "hasTruePositives": true,
    "falseNegatives": 0,
    "falsePositives": 0
  },
  {
    "ruleKey": "S2123",
    "hasTruePositives": true,
    "falseNegatives": 0,
    "falsePositives": 0
  },
  {
    "ruleKey": "S2127",
    "hasTruePositives": true,
    "falseNegatives": 0,
    "falsePositives": 0
  },
  {
    "ruleKey": "S2129",
    "hasTruePositives": true,
    "falseNegatives": 0,
    "falsePositives": 0
  },
  {
    "ruleKey": "S2130",
    "hasTruePositives": true,
    "falseNegatives": 0,
    "falsePositives": 0
  },
  {
    "ruleKey": "S2133",
    "hasTruePositives": true,
    "falseNegatives": 0,
    "falsePositives": 0
  },
  {
    "ruleKey": "S2134",
    "hasTruePositives": true,
    "falseNegatives": 0,
    "falsePositives": 0
  },
  {
    "ruleKey": "S2139",
    "hasTruePositives": true,
    "falseNegatives": 5,
    "falsePositives": 0
  },
  {
    "ruleKey": "S2140",
    "hasTruePositives": true,
    "falseNegatives": 9,
    "falsePositives": 0
  },
  {
    "ruleKey": "S2142",
    "hasTruePositives": true,
    "falseNegatives": 0,
    "falsePositives": 0
  },
  {
    "ruleKey": "S2147",
    "hasTruePositives": true,
    "falseNegatives": 0,
    "falsePositives": 0
  },
  {
    "ruleKey": "S2151",
    "hasTruePositives": false,
    "falseNegatives": 0,
    "falsePositives": 0
  },
  {
    "ruleKey": "S2153",
    "hasTruePositives": true,
    "falseNegatives": 0,
    "falsePositives": 0
  },
  {
    "ruleKey": "S2154",
    "hasTruePositives": true,
    "falseNegatives": 0,
    "falsePositives": 0
  },
  {
    "ruleKey": "S2157",
    "hasTruePositives": true,
    "falseNegatives": 0,
    "falsePositives": 0
  },
  {
    "ruleKey": "S2159",
    "hasTruePositives": true,
    "falseNegatives": 0,
    "falsePositives": 0
  },
  {
    "ruleKey": "S2160",
    "hasTruePositives": true,
    "falseNegatives": 1,
    "falsePositives": 0
  },
  {
    "ruleKey": "S2166",
    "hasTruePositives": true,
    "falseNegatives": 0,
    "falsePositives": 0
  },
  {
    "ruleKey": "S2167",
    "hasTruePositives": true,
    "falseNegatives": 0,
    "falsePositives": 0
  },
  {
    "ruleKey": "S2168",
    "hasTruePositives": true,
    "falseNegatives": 0,
    "falsePositives": 0
  },
  {
    "ruleKey": "S2175",
    "hasTruePositives": true,
    "falseNegatives": 0,
    "falsePositives": 0
  },
  {
    "ruleKey": "S2176",
    "hasTruePositives": true,
    "falseNegatives": 0,
    "falsePositives": 0
  },
  {
    "ruleKey": "S2177",
    "hasTruePositives": true,
    "falseNegatives": 0,
    "falsePositives": 0
  },
  {
    "ruleKey": "S2178",
    "hasTruePositives": true,
    "falseNegatives": 0,
    "falsePositives": 0
  },
  {
    "ruleKey": "S2183",
    "hasTruePositives": true,
    "falseNegatives": 0,
    "falsePositives": 0
  },
  {
    "ruleKey": "S2184",
    "hasTruePositives": true,
    "falseNegatives": 0,
    "falsePositives": 0
  },
  {
    "ruleKey": "S2185",
    "hasTruePositives": true,
    "falseNegatives": 0,
    "falsePositives": 0
  },
  {
    "ruleKey": "S2186",
    "hasTruePositives": false,
    "falseNegatives": 9,
    "falsePositives": 0
  },
  {
    "ruleKey": "S2187",
    "hasTruePositives": true,
    "falseNegatives": 11,
    "falsePositives": 1
  },
  {
    "ruleKey": "S2188",
    "hasTruePositives": false,
    "falseNegatives": 2,
    "falsePositives": 0
  },
  {
    "ruleKey": "S2189",
    "hasTruePositives": true,
    "falseNegatives": 0,
    "falsePositives": 0
  },
  {
    "ruleKey": "S2200",
    "hasTruePositives": true,
    "falseNegatives": 0,
    "falsePositives": 0
  },
  {
    "ruleKey": "S2201",
    "hasTruePositives": true,
    "falseNegatives": 5,
    "falsePositives": 0
  },
  {
    "ruleKey": "S2204",
    "hasTruePositives": true,
    "falseNegatives": 0,
    "falsePositives": 0
  },
  {
    "ruleKey": "S2209",
    "hasTruePositives": true,
    "falseNegatives": 17,
    "falsePositives": 0
  },
  {
    "ruleKey": "S2222",
    "hasTruePositives": true,
    "falseNegatives": 0,
    "falsePositives": 0
  },
  {
    "ruleKey": "S2225",
    "hasTruePositives": true,
    "falseNegatives": 0,
    "falsePositives": 0
  },
  {
    "ruleKey": "S2226",
    "hasTruePositives": false,
    "falseNegatives": 5,
    "falsePositives": 0
  },
  {
    "ruleKey": "S2229",
    "hasTruePositives": false,
    "falseNegatives": 52,
    "falsePositives": 0
  },
  {
    "ruleKey": "S2230",
    "hasTruePositives": true,
    "falseNegatives": 15,
    "falsePositives": 0
  },
  {
    "ruleKey": "S2232",
    "hasTruePositives": true,
    "falseNegatives": 0,
    "falsePositives": 0
  },
  {
    "ruleKey": "S2234",
    "hasTruePositives": true,
    "falseNegatives": 0,
    "falsePositives": 0
  },
  {
    "ruleKey": "S2235",
    "hasTruePositives": true,
    "falseNegatives": 0,
    "falsePositives": 0
  },
  {
    "ruleKey": "S2236",
    "hasTruePositives": true,
    "falseNegatives": 0,
    "falsePositives": 0
  },
  {
    "ruleKey": "S2245",
    "hasTruePositives": true,
    "falseNegatives": 24,
    "falsePositives": 0
  },
  {
    "ruleKey": "S2251",
    "hasTruePositives": true,
    "falseNegatives": 0,
    "falsePositives": 0
  },
  {
    "ruleKey": "S2252",
    "hasTruePositives": true,
    "falseNegatives": 0,
    "falsePositives": 0
  },
  {
    "ruleKey": "S2254",
    "hasTruePositives": true,
    "falseNegatives": 1,
    "falsePositives": 0
  },
  {
    "ruleKey": "S2257",
    "hasTruePositives": true,
    "falseNegatives": 0,
    "falsePositives": 0
  },
  {
    "ruleKey": "S2259",
    "hasTruePositives": true,
    "falseNegatives": 4,
    "falsePositives": 0
  },
  {
    "ruleKey": "S2272",
    "hasTruePositives": true,
    "falseNegatives": 0,
    "falsePositives": 0
  },
  {
    "ruleKey": "S2273",
    "hasTruePositives": true,
    "falseNegatives": 0,
    "falsePositives": 0
  },
  {
    "ruleKey": "S2274",
    "hasTruePositives": true,
    "falseNegatives": 0,
    "falsePositives": 0
  },
  {
    "ruleKey": "S2275",
    "hasTruePositives": true,
    "falseNegatives": 0,
    "falsePositives": 0
  },
  {
    "ruleKey": "S2276",
    "hasTruePositives": true,
    "falseNegatives": 0,
    "falsePositives": 0
  },
  {
    "ruleKey": "S2293",
    "hasTruePositives": true,
    "falseNegatives": 1,
    "falsePositives": 0
  },
  {
    "ruleKey": "S2326",
    "hasTruePositives": true,
    "falseNegatives": 0,
    "falsePositives": 0
  },
  {
    "ruleKey": "S2386",
    "hasTruePositives": true,
    "falseNegatives": 0,
    "falsePositives": 0
  },
  {
    "ruleKey": "S2387",
    "hasTruePositives": true,
    "falseNegatives": 0,
    "falsePositives": 0
  },
  {
    "ruleKey": "S2388",
    "hasTruePositives": true,
    "falseNegatives": 0,
    "falsePositives": 0
  },
  {
    "ruleKey": "S2390",
    "hasTruePositives": true,
    "falseNegatives": 0,
    "falsePositives": 0
  },
  {
    "ruleKey": "S2437",
    "hasTruePositives": true,
    "falseNegatives": 0,
    "falsePositives": 0
  },
  {
    "ruleKey": "S2438",
    "hasTruePositives": true,
    "falseNegatives": 0,
    "falsePositives": 0
  },
  {
    "ruleKey": "S2440",
    "hasTruePositives": true,
    "falseNegatives": 4,
    "falsePositives": 0
  },
  {
    "ruleKey": "S2441",
    "hasTruePositives": true,
    "falseNegatives": 0,
    "falsePositives": 0
  },
  {
    "ruleKey": "S2442",
    "hasTruePositives": true,
    "falseNegatives": 0,
    "falsePositives": 0
  },
  {
    "ruleKey": "S2445",
    "hasTruePositives": true,
    "falseNegatives": 0,
    "falsePositives": 0
  },
  {
    "ruleKey": "S2446",
    "hasTruePositives": true,
    "falseNegatives": 0,
    "falsePositives": 0
  },
  {
    "ruleKey": "S2447",
    "hasTruePositives": true,
    "falseNegatives": 0,
    "falsePositives": 0
  },
  {
    "ruleKey": "S2479",
    "hasTruePositives": true,
    "falseNegatives": 0,
    "falsePositives": 0
  },
  {
    "ruleKey": "S2583",
    "hasTruePositives": true,
    "falseNegatives": 21,
    "falsePositives": 0
  },
  {
    "ruleKey": "S2589",
    "hasTruePositives": true,
    "falseNegatives": 5,
    "falsePositives": 0
  },
  {
    "ruleKey": "S2612",
    "hasTruePositives": true,
    "falseNegatives": 0,
    "falsePositives": 0
  },
  {
    "ruleKey": "S2629",
    "hasTruePositives": true,
    "falseNegatives": 58,
    "falsePositives": 0
  },
  {
    "ruleKey": "S2637",
    "hasTruePositives": true,
    "falseNegatives": 21,
    "falsePositives": 0
  },
  {
    "ruleKey": "S2638",
    "hasTruePositives": true,
    "falseNegatives": 7,
    "falsePositives": 0
  },
  {
    "ruleKey": "S2639",
    "hasTruePositives": true,
    "falseNegatives": 0,
    "falsePositives": 0
  },
  {
    "ruleKey": "S2647",
    "hasTruePositives": true,
    "falseNegatives": 3,
    "falsePositives": 0
  },
  {
    "ruleKey": "S2674",
    "hasTruePositives": true,
    "falseNegatives": 0,
    "falsePositives": 0
  },
  {
    "ruleKey": "S2675",
    "hasTruePositives": true,
    "falseNegatives": 0,
    "falsePositives": 0
  },
  {
    "ruleKey": "S2676",
    "hasTruePositives": true,
    "falseNegatives": 0,
    "falsePositives": 0
  },
  {
    "ruleKey": "S2677",
    "hasTruePositives": true,
    "falseNegatives": 0,
    "falsePositives": 0
  },
  {
    "ruleKey": "S2681",
    "hasTruePositives": true,
    "falseNegatives": 0,
    "falsePositives": 0
  },
  {
    "ruleKey": "S2689",
    "hasTruePositives": true,
    "falseNegatives": 0,
    "falsePositives": 0
  },
  {
    "ruleKey": "S2692",
    "hasTruePositives": true,
    "falseNegatives": 0,
    "falsePositives": 0
  },
  {
    "ruleKey": "S2695",
    "hasTruePositives": true,
    "falseNegatives": 0,
    "falsePositives": 0
  },
  {
    "ruleKey": "S2696",
    "hasTruePositives": true,
    "falseNegatives": 0,
    "falsePositives": 0
  },
  {
    "ruleKey": "S2699",
    "hasTruePositives": true,
    "falseNegatives": 143,
    "falsePositives": 1
  },
  {
    "ruleKey": "S2718",
    "hasTruePositives": false,
    "falseNegatives": 12,
    "falsePositives": 0
  },
  {
    "ruleKey": "S2737",
    "hasTruePositives": true,
    "falseNegatives": 0,
    "falsePositives": 0
  },
  {
    "ruleKey": "S2755",
    "hasTruePositives": false,
    "falseNegatives": 100,
    "falsePositives": 0
  },
  {
    "ruleKey": "S2757",
    "hasTruePositives": true,
    "falseNegatives": 0,
    "falsePositives": 0
  },
  {
    "ruleKey": "S2761",
    "hasTruePositives": true,
    "falseNegatives": 0,
    "falsePositives": 0
  },
  {
    "ruleKey": "S2786",
    "hasTruePositives": true,
    "falseNegatives": 0,
    "falsePositives": 0
  },
  {
    "ruleKey": "S2789",
    "hasTruePositives": true,
    "falseNegatives": 11,
    "falsePositives": 0
  },
  {
    "ruleKey": "S2864",
    "hasTruePositives": true,
    "falseNegatives": 0,
    "falsePositives": 0
  },
  {
    "ruleKey": "S2885",
    "hasTruePositives": true,
    "falseNegatives": 2,
    "falsePositives": 0
  },
  {
    "ruleKey": "S2886",
    "hasTruePositives": true,
    "falseNegatives": 0,
    "falsePositives": 0
  },
  {
    "ruleKey": "S2924",
    "hasTruePositives": false,
    "falseNegatives": 8,
    "falsePositives": 0
  },
  {
    "ruleKey": "S2925",
    "hasTruePositives": true,
    "falseNegatives": 0,
    "falsePositives": 0
  },
  {
    "ruleKey": "S2970",
    "hasTruePositives": false,
    "falseNegatives": 65,
    "falsePositives": 0
  },
  {
    "ruleKey": "S2975",
    "hasTruePositives": true,
    "falseNegatives": 0,
    "falsePositives": 0
  },
  {
    "ruleKey": "S3008",
    "hasTruePositives": true,
    "falseNegatives": 0,
    "falsePositives": 0
  },
  {
    "ruleKey": "S3010",
    "hasTruePositives": true,
    "falseNegatives": 0,
    "falsePositives": 0
  },
  {
    "ruleKey": "S3011",
    "hasTruePositives": true,
    "falseNegatives": 0,
    "falsePositives": 0
  },
  {
    "ruleKey": "S3012",
    "hasTruePositives": true,
    "falseNegatives": 0,
    "falsePositives": 0
  },
  {
    "ruleKey": "S3014",
    "hasTruePositives": true,
    "falseNegatives": 0,
    "falsePositives": 0
  },
  {
    "ruleKey": "S3020",
    "hasTruePositives": true,
    "falseNegatives": 0,
    "falsePositives": 0
  },
  {
    "ruleKey": "S3034",
    "hasTruePositives": true,
    "falseNegatives": 0,
    "falsePositives": 0
  },
  {
    "ruleKey": "S3038",
    "hasTruePositives": true,
    "falseNegatives": 0,
    "falsePositives": 0
  },
  {
    "ruleKey": "S3039",
    "hasTruePositives": true,
    "falseNegatives": 0,
    "falsePositives": 0
  },
  {
    "ruleKey": "S3042",
    "hasTruePositives": true,
    "falseNegatives": 0,
    "falsePositives": 0
  },
  {
    "ruleKey": "S3046",
    "hasTruePositives": true,
    "falseNegatives": 0,
    "falsePositives": 0
  },
  {
    "ruleKey": "S3064",
    "hasTruePositives": true,
    "falseNegatives": 0,
    "falsePositives": 0
  },
  {
    "ruleKey": "S3065",
    "hasTruePositives": true,
    "falseNegatives": 0,
    "falsePositives": 0
  },
  {
    "ruleKey": "S3066",
    "hasTruePositives": true,
    "falseNegatives": 0,
    "falsePositives": 0
  },
  {
    "ruleKey": "S3067",
    "hasTruePositives": true,
    "falseNegatives": 0,
    "falsePositives": 0
  },
  {
    "ruleKey": "S3077",
    "hasTruePositives": true,
    "falseNegatives": 0,
    "falsePositives": 0
  },
  {
    "ruleKey": "S3078",
    "hasTruePositives": true,
    "falseNegatives": 0,
    "falsePositives": 0
  },
  {
    "ruleKey": "S3252",
    "hasTruePositives": true,
    "falseNegatives": 2,
    "falsePositives": 0
  },
  {
    "ruleKey": "S3305",
    "hasTruePositives": false,
    "falseNegatives": 7,
    "falsePositives": 0
  },
  {
    "ruleKey": "S3329",
    "hasTruePositives": true,
    "falseNegatives": 0,
    "falsePositives": 0
  },
  {
    "ruleKey": "S3330",
    "hasTruePositives": true,
    "falseNegatives": 51,
    "falsePositives": 0
  },
  {
    "ruleKey": "S3346",
    "hasTruePositives": true,
    "falseNegatives": 0,
    "falsePositives": 0
  },
  {
    "ruleKey": "S3358",
    "hasTruePositives": true,
    "falseNegatives": 0,
    "falsePositives": 0
  },
  {
    "ruleKey": "S3398",
    "hasTruePositives": true,
    "falseNegatives": 0,
    "falsePositives": 0
  },
  {
    "ruleKey": "S3400",
    "hasTruePositives": true,
    "falseNegatives": 0,
    "falsePositives": 0
  },
  {
    "ruleKey": "S3415",
    "hasTruePositives": false,
    "falseNegatives": 280,
    "falsePositives": 0
  },
  {
    "ruleKey": "S3416",
    "hasTruePositives": true,
    "falseNegatives": 6,
    "falsePositives": 0
  },
  {
    "ruleKey": "S3436",
    "hasTruePositives": true,
    "falseNegatives": 0,
    "falsePositives": 0
  },
  {
    "ruleKey": "S3457",
    "hasTruePositives": true,
    "falseNegatives": 150,
    "falsePositives": 0
  },
  {
    "ruleKey": "S3516",
    "hasTruePositives": true,
    "falseNegatives": 11,
    "falsePositives": 0
  },
  {
    "ruleKey": "S3518",
    "hasTruePositives": true,
    "falseNegatives": 7,
    "falsePositives": 0
  },
  {
    "ruleKey": "S3551",
    "hasTruePositives": true,
    "falseNegatives": 0,
    "falsePositives": 0
  },
  {
    "ruleKey": "S3577",
    "hasTruePositives": true,
    "falseNegatives": 44,
    "falsePositives": 0
  },
  {
    "ruleKey": "S3599",
    "hasTruePositives": true,
    "falseNegatives": 0,
    "falsePositives": 0
  },
  {
    "ruleKey": "S3626",
    "hasTruePositives": true,
    "falseNegatives": 0,
    "falsePositives": 0
  },
  {
    "ruleKey": "S3631",
    "hasTruePositives": true,
    "falseNegatives": 0,
    "falsePositives": 0
  },
  {
    "ruleKey": "S3655",
    "hasTruePositives": true,
    "falseNegatives": 0,
    "falsePositives": 0
  },
  {
    "ruleKey": "S3740",
    "hasTruePositives": true,
    "falseNegatives": 50,
    "falsePositives": 0
  },
  {
    "ruleKey": "S3751",
    "hasTruePositives": false,
    "falseNegatives": 13,
    "falsePositives": 0
  },
  {
    "ruleKey": "S3752",
    "hasTruePositives": true,
    "falseNegatives": 23,
    "falsePositives": 0
  },
  {
    "ruleKey": "S3753",
    "hasTruePositives": false,
    "falseNegatives": 2,
    "falsePositives": 0
  },
  {
    "ruleKey": "S3776",
    "hasTruePositives": true,
    "falseNegatives": 0,
    "falsePositives": 0
  },
  {
    "ruleKey": "S3824",
    "hasTruePositives": true,
    "falseNegatives": 0,
    "falsePositives": 0
  },
  {
    "ruleKey": "S3864",
    "hasTruePositives": true,
    "falseNegatives": 0,
    "falsePositives": 0
  },
  {
    "ruleKey": "S3878",
    "hasTruePositives": true,
    "falseNegatives": 27,
    "falsePositives": 0
  },
  {
    "ruleKey": "S3923",
    "hasTruePositives": true,
    "falseNegatives": 0,
    "falsePositives": 0
  },
  {
    "ruleKey": "S3958",
    "hasTruePositives": true,
    "falseNegatives": 2,
    "falsePositives": 0
  },
  {
    "ruleKey": "S3959",
    "hasTruePositives": true,
    "falseNegatives": 0,
    "falsePositives": 0
  },
  {
    "ruleKey": "S3972",
    "hasTruePositives": true,
    "falseNegatives": 0,
    "falsePositives": 0
  },
  {
    "ruleKey": "S3973",
    "hasTruePositives": true,
    "falseNegatives": 0,
    "falsePositives": 0
  },
  {
    "ruleKey": "S3981",
    "hasTruePositives": true,
    "falseNegatives": 0,
    "falsePositives": 0
  },
  {
    "ruleKey": "S3984",
    "hasTruePositives": true,
    "falseNegatives": 0,
    "falsePositives": 0
  },
  {
    "ruleKey": "S3985",
    "hasTruePositives": true,
    "falseNegatives": 0,
    "falsePositives": 0
  },
  {
    "ruleKey": "S3986",
    "hasTruePositives": true,
    "falseNegatives": 0,
    "falsePositives": 0
  },
  {
    "ruleKey": "S4032",
    "hasTruePositives": true,
    "falseNegatives": 0,
    "falsePositives": 0
  },
  {
    "ruleKey": "S4034",
    "hasTruePositives": true,
    "falseNegatives": 0,
    "falsePositives": 0
  },
  {
    "ruleKey": "S4036",
    "hasTruePositives": true,
    "falseNegatives": 0,
    "falsePositives": 0
  },
  {
    "ruleKey": "S4042",
    "hasTruePositives": true,
    "falseNegatives": 0,
    "falsePositives": 0
  },
  {
    "ruleKey": "S4065",
    "hasTruePositives": true,
    "falseNegatives": 0,
    "falsePositives": 0
  },
  {
    "ruleKey": "S4087",
    "hasTruePositives": true,
    "falseNegatives": 0,
    "falsePositives": 0
  },
  {
    "ruleKey": "S4143",
    "hasTruePositives": true,
    "falseNegatives": 0,
    "falsePositives": 0
  },
  {
    "ruleKey": "S4144",
    "hasTruePositives": true,
    "falseNegatives": 3,
    "falsePositives": 7
  },
  {
    "ruleKey": "S4165",
    "hasTruePositives": true,
    "falseNegatives": 1,
    "falsePositives": 0
  },
  {
    "ruleKey": "S4201",
    "hasTruePositives": true,
    "falseNegatives": 0,
    "falsePositives": 0
  },
  {
    "ruleKey": "S4274",
    "hasTruePositives": true,
    "falseNegatives": 0,
    "falsePositives": 0
  },
  {
    "ruleKey": "S4275",
    "hasTruePositives": true,
    "falseNegatives": 0,
    "falsePositives": 0
  },
  {
    "ruleKey": "S4276",
    "hasTruePositives": true,
    "falseNegatives": 0,
    "falsePositives": 0
  },
  {
    "ruleKey": "S4347",
    "hasTruePositives": true,
    "falseNegatives": 0,
    "falsePositives": 0
  },
  {
    "ruleKey": "S4348",
    "hasTruePositives": true,
    "falseNegatives": 0,
    "falsePositives": 0
  },
  {
    "ruleKey": "S4349",
    "hasTruePositives": true,
    "falseNegatives": 0,
    "falsePositives": 0
  },
  {
    "ruleKey": "S4351",
    "hasTruePositives": true,
    "falseNegatives": 0,
    "falsePositives": 0
  },
  {
    "ruleKey": "S4423",
    "hasTruePositives": true,
    "falseNegatives": 7,
    "falsePositives": 0
  },
  {
    "ruleKey": "S4425",
    "hasTruePositives": true,
    "falseNegatives": 0,
    "falsePositives": 0
  },
  {
    "ruleKey": "S4426",
    "hasTruePositives": true,
    "falseNegatives": 0,
    "falsePositives": 0
  },
  {
    "ruleKey": "S4433",
    "hasTruePositives": true,
    "falseNegatives": 0,
    "falsePositives": 0
  },
  {
    "ruleKey": "S4434",
    "hasTruePositives": true,
    "falseNegatives": 0,
    "falsePositives": 0
  },
  {
    "ruleKey": "S4449",
    "hasTruePositives": false,
    "falseNegatives": 27,
    "falsePositives": 0
  },
  {
    "ruleKey": "S4454",
    "hasTruePositives": true,
    "falseNegatives": 1,
    "falsePositives": 0
  },
  {
    "ruleKey": "S4488",
    "hasTruePositives": false,
    "falseNegatives": 14,
    "falsePositives": 0
  },
  {
    "ruleKey": "S4502",
    "hasTruePositives": false,
    "falseNegatives": 5,
    "falsePositives": 0
  },
  {
    "ruleKey": "S4507",
    "hasTruePositives": true,
    "falseNegatives": 0,
    "falsePositives": 0
  },
  {
    "ruleKey": "S4512",
    "hasTruePositives": false,
    "falseNegatives": 6,
    "falsePositives": 0
  },
  {
    "ruleKey": "S4517",
    "hasTruePositives": true,
    "falseNegatives": 0,
    "falsePositives": 0
  },
  {
    "ruleKey": "S4524",
    "hasTruePositives": true,
    "falseNegatives": 0,
    "falsePositives": 0
  },
  {
    "ruleKey": "S4544",
    "hasTruePositives": false,
    "falseNegatives": 8,
    "falsePositives": 0
  },
  {
    "ruleKey": "S4601",
    "hasTruePositives": false,
    "falseNegatives": 5,
    "falsePositives": 0
  },
  {
    "ruleKey": "S4602",
    "hasTruePositives": false,
    "falseNegatives": 21,
    "falsePositives": 0
  },
  {
    "ruleKey": "S4635",
    "hasTruePositives": true,
    "falseNegatives": 0,
    "falsePositives": 0
  },
  {
    "ruleKey": "S4682",
    "hasTruePositives": true,
    "falseNegatives": 0,
    "falsePositives": 0
  },
  {
    "ruleKey": "S4684",
    "hasTruePositives": false,
    "falseNegatives": 9,
    "falsePositives": 0
  },
  {
    "ruleKey": "S4719",
    "hasTruePositives": true,
    "falseNegatives": 59,
    "falsePositives": 0
  },
  {
    "ruleKey": "S4738",
    "hasTruePositives": false,
    "falseNegatives": 55,
    "falsePositives": 0
  },
  {
    "ruleKey": "S4790",
    "hasTruePositives": true,
    "falseNegatives": 37,
    "falsePositives": 0
  },
  {
    "ruleKey": "S4792",
    "hasTruePositives": true,
    "falseNegatives": 19,
    "falsePositives": 0
  },
  {
    "ruleKey": "S4830",
    "hasTruePositives": true,
    "falseNegatives": 0,
    "falsePositives": 0
  },
  {
    "ruleKey": "S4838",
    "hasTruePositives": true,
    "falseNegatives": 0,
    "falsePositives": 0
  },
  {
    "ruleKey": "S4925",
    "hasTruePositives": true,
    "falseNegatives": 0,
    "falsePositives": 0
  },
  {
    "ruleKey": "S4929",
    "hasTruePositives": true,
    "falseNegatives": 0,
    "falsePositives": 0
  },
  {
    "ruleKey": "S4968",
    "hasTruePositives": true,
    "falseNegatives": 0,
    "falsePositives": 0
  },
  {
    "ruleKey": "S4970",
    "hasTruePositives": false,
    "falseNegatives": 12,
    "falsePositives": 0
  },
  {
    "ruleKey": "S4973",
    "hasTruePositives": true,
    "falseNegatives": 0,
    "falsePositives": 0
  },
  {
    "ruleKey": "S4977",
    "hasTruePositives": true,
    "falseNegatives": 0,
    "falsePositives": 0
  },
  {
    "ruleKey": "S5042",
    "hasTruePositives": true,
    "falseNegatives": 0,
    "falsePositives": 0
  },
  {
    "ruleKey": "S5122",
    "hasTruePositives": true,
    "falseNegatives": 18,
    "falsePositives": 0
  },
  {
    "ruleKey": "S5164",
    "hasTruePositives": true,
    "falseNegatives": 0,
    "falsePositives": 0
  },
  {
    "ruleKey": "S5247",
    "hasTruePositives": false,
    "falseNegatives": 9,
    "falsePositives": 0
  },
  {
    "ruleKey": "S5261",
    "hasTruePositives": true,
    "falseNegatives": 0,
    "falsePositives": 0
  },
  {
    "ruleKey": "S5301",
    "hasTruePositives": false,
    "falseNegatives": 9,
    "falsePositives": 0
  },
  {
    "ruleKey": "S5320",
    "hasTruePositives": true,
    "falseNegatives": 0,
    "falsePositives": 0
  },
  {
    "ruleKey": "S5322",
    "hasTruePositives": true,
    "falseNegatives": 0,
    "falsePositives": 0
  },
  {
    "ruleKey": "S5324",
    "hasTruePositives": true,
    "falseNegatives": 0,
    "falsePositives": 0
  },
  {
    "ruleKey": "S5329",
    "hasTruePositives": true,
    "falseNegatives": 0,
    "falsePositives": 0
  },
  {
    "ruleKey": "S5332",
    "hasTruePositives": true,
    "falseNegatives": 7,
    "falsePositives": 0
  },
  {
    "ruleKey": "S5344",
    "hasTruePositives": false,
    "falseNegatives": 15,
    "falsePositives": 0
  },
  {
    "ruleKey": "S5361",
    "hasTruePositives": true,
    "falseNegatives": 0,
    "falsePositives": 0
  },
  {
    "ruleKey": "S5411",
    "hasTruePositives": true,
    "falseNegatives": 0,
    "falsePositives": 0
  },
  {
    "ruleKey": "S5413",
    "hasTruePositives": true,
    "falseNegatives": 0,
    "falsePositives": 0
  },
  {
    "ruleKey": "S5443",
    "hasTruePositives": true,
    "falseNegatives": 0,
    "falsePositives": 0
  },
  {
    "ruleKey": "S5445",
    "hasTruePositives": true,
    "falseNegatives": 0,
    "falsePositives": 0
  },
  {
    "ruleKey": "S5527",
    "hasTruePositives": true,
    "falseNegatives": 7,
    "falsePositives": 0
  },
  {
    "ruleKey": "S5542",
    "hasTruePositives": true,
    "falseNegatives": 0,
    "falsePositives": 0
  },
  {
    "ruleKey": "S5547",
    "hasTruePositives": true,
    "falseNegatives": 0,
    "falsePositives": 0
  },
  {
    "ruleKey": "S5659",
    "hasTruePositives": false,
    "falseNegatives": 16,
    "falsePositives": 0
  },
  {
    "ruleKey": "S5663",
    "hasTruePositives": true,
    "falseNegatives": 0,
    "falsePositives": 0
  },
  {
    "ruleKey": "S5664",
    "hasTruePositives": true,
    "falseNegatives": 0,
    "falsePositives": 0
  },
  {
    "ruleKey": "S5665",
    "hasTruePositives": true,
    "falseNegatives": 0,
    "falsePositives": 0
  },
  {
    "ruleKey": "S5669",
    "hasTruePositives": true,
    "falseNegatives": 1,
    "falsePositives": 0
  },
  {
    "ruleKey": "S5679",
    "hasTruePositives": false,
    "falseNegatives": 2,
    "falsePositives": 0
  },
  {
    "ruleKey": "S5689",
    "hasTruePositives": true,
    "falseNegatives": 12,
    "falsePositives": 0
  },
  {
    "ruleKey": "S5693",
    "hasTruePositives": false,
    "falseNegatives": 16,
    "falsePositives": 0
  },
  {
    "ruleKey": "S5738",
    "hasTruePositives": true,
    "falseNegatives": 0,
    "falsePositives": 0
  },
  {
    "ruleKey": "S5776",
    "hasTruePositives": false,
    "falseNegatives": 1,
    "falsePositives": 0
  },
  {
    "ruleKey": "S5777",
    "hasTruePositives": false,
    "falseNegatives": 4,
    "falsePositives": 0
  },
  {
    "ruleKey": "S5778",
    "hasTruePositives": false,
    "falseNegatives": 31,
    "falsePositives": 0
  },
  {
    "ruleKey": "S5779",
    "hasTruePositives": false,
    "falseNegatives": 40,
    "falsePositives": 0
  },
  {
    "ruleKey": "S5783",
    "hasTruePositives": false,
    "falseNegatives": 24,
    "falsePositives": 0
  },
  {
    "ruleKey": "S5785",
    "hasTruePositives": false,
    "falseNegatives": 38,
    "falsePositives": 0
  },
  {
    "ruleKey": "S5786",
    "hasTruePositives": true,
    "falseNegatives": 63,
    "falsePositives": 0
  },
  {
    "ruleKey": "S5790",
    "hasTruePositives": false,
    "falseNegatives": 7,
    "falsePositives": 0
  },
  {
    "ruleKey": "S5803",
    "hasTruePositives": true,
    "falseNegatives": 0,
    "falsePositives": 0
  },
  {
    "ruleKey": "S5804",
    "hasTruePositives": false,
    "falseNegatives": 9,
    "falsePositives": 0
  },
  {
    "ruleKey": "S5808",
    "hasTruePositives": false,
    "falseNegatives": 9,
    "falsePositives": 0
  },
  {
    "ruleKey": "S5810",
    "hasTruePositives": false,
    "falseNegatives": 16,
    "falsePositives": 0
  },
  {
    "ruleKey": "S5826",
    "hasTruePositives": true,
    "falseNegatives": 2,
    "falsePositives": 0
  },
  {
    "ruleKey": "S5831",
    "hasTruePositives": false,
    "falseNegatives": 1,
    "falsePositives": 0
  },
  {
    "ruleKey": "S5833",
    "hasTruePositives": false,
    "falseNegatives": 53,
    "falsePositives": 0
  },
  {
    "ruleKey": "S5838",
    "hasTruePositives": false,
    "falseNegatives": 274,
    "falsePositives": 0
  },
  {
    "ruleKey": "S5841",
    "hasTruePositives": false,
    "falseNegatives": 23,
    "falsePositives": 0
  },
  {
    "ruleKey": "S5842",
    "hasTruePositives": true,
    "falseNegatives": 1,
    "falsePositives": 0
  },
  {
    "ruleKey": "S5843",
    "hasTruePositives": true,
    "falseNegatives": 1,
    "falsePositives": 0
  },
  {
    "ruleKey": "S5845",
    "hasTruePositives": false,
    "falseNegatives": 164,
    "falsePositives": 0
  },
  {
    "ruleKey": "S5846",
    "hasTruePositives": true,
    "falseNegatives": 0,
    "falsePositives": 0
  },
  {
    "ruleKey": "S5850",
    "hasTruePositives": true,
    "falseNegatives": 1,
    "falsePositives": 0
  },
  {
    "ruleKey": "S5852",
    "hasTruePositives": true,
    "falseNegatives": 3,
    "falsePositives": 0
  },
  {
    "ruleKey": "S5853",
    "hasTruePositives": false,
    "falseNegatives": 45,
    "falsePositives": 0
  },
  {
    "ruleKey": "S5854",
    "hasTruePositives": true,
    "falseNegatives": 3,
    "falsePositives": 1
  },
  {
    "ruleKey": "S5855",
    "hasTruePositives": true,
    "falseNegatives": 1,
    "falsePositives": 0
  },
  {
    "ruleKey": "S5856",
    "hasTruePositives": true,
    "falseNegatives": 0,
    "falsePositives": 0
  },
  {
    "ruleKey": "S5857",
    "hasTruePositives": true,
    "falseNegatives": 1,
    "falsePositives": 0
  },
  {
    "ruleKey": "S5860",
    "hasTruePositives": true,
    "falseNegatives": 0,
    "falsePositives": 2
  },
  {
    "ruleKey": "S5863",
    "hasTruePositives": false,
    "falseNegatives": 123,
    "falsePositives": 0
  },
  {
    "ruleKey": "S5866",
    "hasTruePositives": true,
    "falseNegatives": 1,
    "falsePositives": 0
  },
  {
    "ruleKey": "S5868",
    "hasTruePositives": true,
    "falseNegatives": 0,
    "falsePositives": 0
  },
  {
    "ruleKey": "S5869",
    "hasTruePositives": true,
    "falseNegatives": 0,
    "falsePositives": 0
  },
  {
    "ruleKey": "S5876",
    "hasTruePositives": false,
    "falseNegatives": 1,
    "falsePositives": 0
  },
  {
    "ruleKey": "S5917",
    "hasTruePositives": true,
    "falseNegatives": 0,
    "falsePositives": 0
  },
  {
    "ruleKey": "S5958",
    "hasTruePositives": false,
    "falseNegatives": 2,
    "falsePositives": 0
  },
  {
    "ruleKey": "S5960",
    "hasTruePositives": false,
    "falseNegatives": 3,
    "falsePositives": 0
  },
  {
    "ruleKey": "S5961",
    "hasTruePositives": false,
    "falseNegatives": 5,
    "falsePositives": 0
  },
  {
    "ruleKey": "S5967",
    "hasTruePositives": false,
    "falseNegatives": 2,
    "falsePositives": 0
  },
  {
    "ruleKey": "S5969",
    "hasTruePositives": false,
    "falseNegatives": 7,
    "falsePositives": 0
  },
  {
    "ruleKey": "S5973",
    "hasTruePositives": false,
    "falseNegatives": 1,
    "falsePositives": 0
  },
  {
    "ruleKey": "S5976",
    "hasTruePositives": false,
    "falseNegatives": 6,
    "falsePositives": 0
  },
  {
    "ruleKey": "S5993",
    "hasTruePositives": true,
    "falseNegatives": 0,
    "falsePositives": 0
  },
  {
    "ruleKey": "S5994",
    "hasTruePositives": true,
    "falseNegatives": 0,
    "falsePositives": 0
  },
  {
    "ruleKey": "S5996",
    "hasTruePositives": true,
    "falseNegatives": 1,
    "falsePositives": 0
  },
  {
    "ruleKey": "S5998",
    "hasTruePositives": true,
    "falseNegatives": 3,
    "falsePositives": 0
  },
  {
    "ruleKey": "S6001",
    "hasTruePositives": true,
    "falseNegatives": 0,
    "falsePositives": 0
  },
  {
    "ruleKey": "S6002",
    "hasTruePositives": true,
    "falseNegatives": 0,
    "falsePositives": 0
  },
  {
    "ruleKey": "S6019",
    "hasTruePositives": true,
    "falseNegatives": 1,
    "falsePositives": 0
  },
  {
    "ruleKey": "S6035",
    "hasTruePositives": true,
    "falseNegatives": 9,
    "falsePositives": 0
  },
  {
    "ruleKey": "S6068",
    "hasTruePositives": false,
    "falseNegatives": 11,
    "falsePositives": 0
  },
  {
    "ruleKey": "S6070",
    "hasTruePositives": true,
    "falseNegatives": 1,
    "falsePositives": 0
  },
  {
    "ruleKey": "S6103",
    "hasTruePositives": false,
    "falseNegatives": 19,
    "falsePositives": 0
  },
  {
    "ruleKey": "S6104",
    "hasTruePositives": true,
    "falseNegatives": 0,
    "falsePositives": 0
  },
  {
    "ruleKey": "S6126",
    "hasTruePositives": true,
    "falseNegatives": 0,
    "falsePositives": 0
  },
  {
    "ruleKey": "S6201",
    "hasTruePositives": true,
    "falseNegatives": 0,
    "falsePositives": 0
  },
  {
    "ruleKey": "S6202",
    "hasTruePositives": true,
    "falseNegatives": 0,
    "falsePositives": 0
  },
  {
    "ruleKey": "S6203",
    "hasTruePositives": true,
    "falseNegatives": 0,
    "falsePositives": 0
  },
  {
    "ruleKey": "S6204",
    "hasTruePositives": true,
    "falseNegatives": 0,
    "falsePositives": 0
  },
  {
    "ruleKey": "S6205",
    "hasTruePositives": true,
    "falseNegatives": 0,
    "falsePositives": 0
  },
  {
    "ruleKey": "S6206",
    "hasTruePositives": true,
    "falseNegatives": 0,
    "falsePositives": 0
  },
  {
    "ruleKey": "S6207",
    "hasTruePositives": true,
    "falseNegatives": 0,
    "falsePositives": 0
  },
  {
    "ruleKey": "S6208",
    "hasTruePositives": true,
    "falseNegatives": 0,
    "falsePositives": 0
  },
  {
    "ruleKey": "S6209",
    "hasTruePositives": true,
    "falseNegatives": 0,
    "falsePositives": 0
  },
  {
    "ruleKey": "S6213",
    "hasTruePositives": true,
    "falseNegatives": 0,
    "falsePositives": 0
  },
  {
    "ruleKey": "S6216",
    "hasTruePositives": true,
    "falseNegatives": 0,
    "falsePositives": 0
  },
  {
    "ruleKey": "S6217",
    "hasTruePositives": true,
    "falseNegatives": 0,
    "falsePositives": 0
  },
  {
    "ruleKey": "S6218",
    "hasTruePositives": true,
    "falseNegatives": 0,
    "falsePositives": 0
  },
  {
    "ruleKey": "S6219",
    "hasTruePositives": true,
    "falseNegatives": 0,
    "falsePositives": 0
  },
  {
    "ruleKey": "S6241",
    "hasTruePositives": false,
    "falseNegatives": 31,
    "falsePositives": 0
  },
  {
    "ruleKey": "S6242",
    "hasTruePositives": false,
    "falseNegatives": 45,
    "falsePositives": 0
  },
  {
    "ruleKey": "S6243",
    "hasTruePositives": false,
    "falseNegatives": 30,
    "falsePositives": 0
  },
  {
    "ruleKey": "S6244",
    "hasTruePositives": false,
    "falseNegatives": 9,
    "falsePositives": 0
  },
  {
    "ruleKey": "S6246",
    "hasTruePositives": false,
    "falseNegatives": 5,
    "falsePositives": 0
  },
  {
    "ruleKey": "S6262",
    "hasTruePositives": false,
    "falseNegatives": 2,
    "falsePositives": 0
  },
  {
    "ruleKey": "S6263",
    "hasTruePositives": false,
    "falseNegatives": 1,
    "falsePositives": 0
  },
  {
    "ruleKey": "S6288",
    "hasTruePositives": true,
    "falseNegatives": 0,
    "falsePositives": 0
  },
  {
    "ruleKey": "S6291",
    "hasTruePositives": true,
    "falseNegatives": 0,
    "falsePositives": 0
  },
  {
    "ruleKey": "S6293",
    "hasTruePositives": true,
    "falseNegatives": 0,
    "falsePositives": 0
  },
  {
    "ruleKey": "S6300",
    "hasTruePositives": false,
    "falseNegatives": 0,
    "falsePositives": 0
  },
  {
    "ruleKey": "S6301",
    "hasTruePositives": true,
    "falseNegatives": 0,
    "falsePositives": 0
  },
  {
    "ruleKey": "S6326",
    "hasTruePositives": true,
    "falseNegatives": 0,
    "falsePositives": 0
  },
  {
    "ruleKey": "S6331",
    "hasTruePositives": true,
    "falseNegatives": 1,
    "falsePositives": 0
  },
  {
    "ruleKey": "S6353",
    "hasTruePositives": true,
    "falseNegatives": 0,
    "falsePositives": 0
  },
  {
    "ruleKey": "S6355",
    "hasTruePositives": true,
    "falseNegatives": 0,
    "falsePositives": 0
  },
  {
    "ruleKey": "S6362",
    "hasTruePositives": true,
    "falseNegatives": 0,
    "falsePositives": 0
  },
  {
    "ruleKey": "S6363",
    "hasTruePositives": true,
    "falseNegatives": 0,
    "falsePositives": 0
  },
  {
    "ruleKey": "S6373",
    "hasTruePositives": false,
    "falseNegatives": 15,
    "falsePositives": 0
  },
  {
    "ruleKey": "S6376",
    "hasTruePositives": false,
    "falseNegatives": 15,
    "falsePositives": 0
  },
  {
    "ruleKey": "S6377",
    "hasTruePositives": false,
    "falseNegatives": 6,
    "falsePositives": 0
  },
  {
    "ruleKey": "S6395",
    "hasTruePositives": true,
    "falseNegatives": 0,
    "falsePositives": 0
  },
  {
    "ruleKey": "S6396",
    "hasTruePositives": true,
    "falseNegatives": 0,
    "falsePositives": 0
  },
  {
    "ruleKey": "S6397",
    "hasTruePositives": true,
    "falseNegatives": 0,
    "falsePositives": 0
  },
  {
    "ruleKey": "S6418",
    "hasTruePositives": true,
    "falseNegatives": 0,
    "falsePositives": 0
  },
  {
    "ruleKey": "S6432",
    "hasTruePositives": true,
    "falseNegatives": 2,
    "falsePositives": 0
  },
  {
    "ruleKey": "S6437",
    "hasTruePositives": true,
    "falseNegatives": 57,
    "falsePositives": 0
  },
  {
    "ruleKey": "S6485",
    "hasTruePositives": false,
    "falseNegatives": 0,
    "falsePositives": 0
  },
  {
    "ruleKey": "S6539",
    "hasTruePositives": true,
    "falseNegatives": 0,
    "falsePositives": 0
  },
  {
    "ruleKey": "S6541",
    "hasTruePositives": true,
    "falseNegatives": 0,
    "falsePositives": 0
  },
  {
    "ruleKey": "S6548",
    "hasTruePositives": true,
    "falseNegatives": 0,
    "falsePositives": 0
  },
  {
    "ruleKey": "S6804",
    "hasTruePositives": false,
    "falseNegatives": 7,
    "falsePositives": 0
  },
  {
    "ruleKey": "S6806",
    "hasTruePositives": false,
    "falseNegatives": 10,
    "falsePositives": 0
  },
  {
    "ruleKey": "S6809",
    "hasTruePositives": false,
    "falseNegatives": 94,
    "falsePositives": 0
  },
  {
    "ruleKey": "S6810",
    "hasTruePositives": false,
    "falseNegatives": 6,
    "falsePositives": 0
  },
  {
    "ruleKey": "S6813",
    "hasTruePositives": true,
    "falseNegatives": 55,
    "falsePositives": 0
  },
  {
    "ruleKey": "S6814",
    "hasTruePositives": false,
    "falseNegatives": 5,
    "falsePositives": 0
  },
  {
    "ruleKey": "S6817",
    "hasTruePositives": false,
    "falseNegatives": 2,
    "falsePositives": 0
  },
  {
    "ruleKey": "S6818",
    "hasTruePositives": false,
    "falseNegatives": 7,
    "falsePositives": 0
  },
  {
    "ruleKey": "S6829",
    "hasTruePositives": false,
    "falseNegatives": 5,
    "falsePositives": 0
  },
  {
    "ruleKey": "S6830",
    "hasTruePositives": false,
    "falseNegatives": 19,
    "falsePositives": 0
  },
  {
    "ruleKey": "S6831",
    "hasTruePositives": false,
    "falseNegatives": 6,
    "falsePositives": 0
  },
  {
<<<<<<< HEAD
    "ruleKey": "S6832",
    "hasTruePositives": false,
    "falseNegatives": 41,
=======
    "ruleKey": "S6833",
    "hasTruePositives": false,
    "falseNegatives": 5,
>>>>>>> d2b338de
    "falsePositives": 0
  },
  {
    "ruleKey": "S6837",
    "hasTruePositives": false,
    "falseNegatives": 2,
    "falsePositives": 0
  }
]<|MERGE_RESOLUTION|>--- conflicted
+++ resolved
@@ -2940,15 +2940,15 @@
     "falsePositives": 0
   },
   {
-<<<<<<< HEAD
     "ruleKey": "S6832",
     "hasTruePositives": false,
     "falseNegatives": 41,
-=======
+    "falsePositives": 0
+  },
+  {
     "ruleKey": "S6833",
     "hasTruePositives": false,
     "falseNegatives": 5,
->>>>>>> d2b338de
     "falsePositives": 0
   },
   {
