--- conflicted
+++ resolved
@@ -2874,11 +2874,11 @@
     "falsePositives": 0
   },
   {
-<<<<<<< HEAD
     "ruleKey": "S6806",
     "hasTruePositives": false,
     "falseNegatives": 7,
-=======
+    "falsePositives": 0
+  },
     "ruleKey": "S6810",
     "hasTruePositives": false,
     "falseNegatives": 5,
@@ -2888,7 +2888,6 @@
     "ruleKey": "S6813",
     "hasTruePositives": true,
     "falseNegatives": 31,
->>>>>>> aa15f596
     "falsePositives": 0
   }
 ]